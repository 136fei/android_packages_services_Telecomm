--- conflicted
+++ resolved
@@ -3,15 +3,7 @@
 # Build the Telecom service.
 include $(CLEAR_VARS)
 
-<<<<<<< HEAD
-LOCAL_JAVA_LIBRARIES := \
-        telephony-common
-
-LOCAL_STATIC_JAVA_LIBRARIES := \
-        guava \
-=======
 LOCAL_JAVA_LIBRARIES := telephony-common
->>>>>>> 787ab2d6
 
 LOCAL_SRC_FILES := $(call all-java-files-under, src)
 
