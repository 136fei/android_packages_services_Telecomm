/*
 * Copyright (C) 2013 The Android Open Source Project
 *
 * Licensed under the Apache License, Version 2.0 (the "License");
 * you may not use this file except in compliance with the License.
 * You may obtain a copy of the License at
 *
 *      http://www.apache.org/licenses/LICENSE-2.0
 *
 * Unless required by applicable law or agreed to in writing, software
 * distributed under the License is distributed on an "AS IS" BASIS,
 * WITHOUT WARRANTIES OR CONDITIONS OF ANY KIND, either express or implied.
 * See the License for the specific language governing permissions and
 * limitations under the License.
 */

package com.android.server.telecom;

import android.app.Dialog;
import android.content.Context;
import android.content.DialogInterface;
import android.net.Uri;
import android.os.Bundle;
import android.os.Handler;
import android.os.Looper;
import android.os.Message;
import android.os.SystemProperties;
import android.os.Trace;
import android.provider.CallLog.Calls;
import android.telecom.CallAudioState;
import android.telecom.Conference;
import android.telecom.Connection;
import android.telecom.DisconnectCause;
import android.telecom.GatewayInfo;
import android.telecom.ParcelableConference;
import android.telecom.ParcelableConnection;
import android.telecom.PhoneAccount;
import android.telecom.PhoneAccountHandle;
import android.telecom.TelecomManager;
import android.telecom.VideoProfile;
import android.telephony.PhoneNumberUtils;
import android.telephony.TelephonyManager;
import android.text.TextUtils;

import com.android.internal.annotations.VisibleForTesting;
import com.android.internal.telephony.PhoneConstants;
import com.android.internal.telephony.TelephonyProperties;
import com.android.internal.telephony.util.BlacklistUtils;
import com.android.internal.util.IndentingPrintWriter;
import com.android.server.telecom.ui.CallWaitingDialog;

import java.util.Collection;
import java.util.Collections;
import java.util.HashSet;
import java.util.List;
import java.util.Objects;
import java.util.Set;
import java.util.concurrent.ConcurrentHashMap;

/**
 * Singleton.
 *
 * NOTE: by design most APIs are package private, use the relevant adapter/s to allow
 * access from other packages specifically refraining from passing the CallsManager instance
 * beyond the com.android.server.telecom package boundary.
 */
@VisibleForTesting
public class CallsManager extends Call.ListenerBase implements VideoProviderProxy.Listener {

    // TODO: Consider renaming this CallsManagerPlugin.
    interface CallsManagerListener {
        void onCallAdded(Call call);
        void onCallRemoved(Call call);
        void onCallStateChanged(Call call, int oldState, int newState);
        void onConnectionServiceChanged(
                Call call,
                ConnectionServiceWrapper oldService,
                ConnectionServiceWrapper newService);
        void onIncomingCallAnswered(Call call);
        void onIncomingCallRejected(Call call, boolean rejectWithMessage, String textMessage);
        void onForegroundCallChanged(Call oldForegroundCall, Call newForegroundCall);
        void onCallAudioStateChanged(CallAudioState oldAudioState, CallAudioState newAudioState);
        void onRingbackRequested(Call call, boolean ringback);
        void onIsConferencedChanged(Call call);
        void onIsVoipAudioModeChanged(Call call);
        void onVideoStateChanged(Call call);
        void onCanAddCallChanged(boolean canAddCall);
        void onSessionModifyRequestReceived(Call call, VideoProfile videoProfile);
        void onMergeFailed(Call call);
        void onProcessIncomingCall(Call call);
    }

    private static final String TAG = "CallsManager";

    private final boolean dsdaSupportsLch;

    private static final int MAXIMUM_LIVE_CALLS = 1;
    private static final int MAXIMUM_HOLD_CALLS = 1;
    private static final int MAXIMUM_RINGING_CALLS = 1;
    private static final int MAXIMUM_DIALING_CALLS = 1;
    private static final int MAXIMUM_OUTGOING_CALLS = 1;
    private static final int MAXIMUM_TOP_LEVEL_CALLS = 2;
    private static final int MAXIMUM_DSDA_LIVE_CALLS = 2;
    private static final int MAXIMUM_DSDA_HOLD_CALLS = 2;
    private static final int MAXIMUM_DSDA_TOP_LEVEL_CALLS = 4;

    private static final int[] OUTGOING_CALL_STATES =
            {CallState.CONNECTING, CallState.SELECT_PHONE_ACCOUNT, CallState.DIALING};

    private static final int[] LIVE_CALL_STATES =
            {CallState.CONNECTING, CallState.SELECT_PHONE_ACCOUNT, CallState.DIALING,
            CallState.ACTIVE};

    /**
     * The main call repository. Keeps an instance of all live calls. New incoming and outgoing
     * calls are added to the map and removed when the calls move to the disconnected state.
     *
     * ConcurrentHashMap constructor params: 8 is initial table size, 0.9f is
     * load factor before resizing, 1 means we only expect a single thread to
     * access the map so make only a single shard
     */
    private final Set<Call> mCalls = Collections.newSetFromMap(
            new ConcurrentHashMap<Call, Boolean>(8, 0.9f, 1));

    private final ConnectionServiceRepository mConnectionServiceRepository;
    private final DtmfLocalTonePlayer mDtmfLocalTonePlayer;
    private final InCallController mInCallController;
    private final CallAudioManager mCallAudioManager;
    private RespondViaSmsManager mRespondViaSmsManager;
    private final Ringer mRinger;
    private final InCallWakeLockController mInCallWakeLockController;
    // For this set initial table size to 16 because we add 13 listeners in
    // the CallsManager constructor.
    private final Set<CallsManagerListener> mListeners = Collections.newSetFromMap(
            new ConcurrentHashMap<CallsManagerListener, Boolean>(16, 0.9f, 1));
    private final HeadsetMediaButton mHeadsetMediaButton;
    private final WiredHeadsetManager mWiredHeadsetManager;
    private final DockManager mDockManager;
    private final TtyManager mTtyManager;
    private final ProximitySensorManager mProximitySensorManager;
    private final PhoneStateBroadcaster mPhoneStateBroadcaster;
    private final CallLogManager mCallLogManager;
    private final Context mContext;
    private final TelecomSystem.SyncRoot mLock;
    private final ContactsAsyncHelper mContactsAsyncHelper;
    private final CallerInfoAsyncQueryFactory mCallerInfoAsyncQueryFactory;
    private final PhoneAccountRegistrar mPhoneAccountRegistrar;
    private final MissedCallNotifier mMissedCallNotifier;
    private final BlacklistCallNotifier mBlacklistCallNotifier;
    private final CallInfoProvider mCallInfoProvider;
    private final Set<Call> mLocallyDisconnectingCalls = new HashSet<>();
    private final Set<Call> mPendingCallsToDisconnect = new HashSet<>();
    /* Handler tied to thread in which CallManager was initialized. */
    private final Handler mHandler = new Handler(Looper.getMainLooper());

    private boolean mCanAddCall = true;

    /**
     * The call the user is currently interacting with. This is the call that should have audio
     * focus and be visible in the in-call UI.
     */
    private Call mForegroundCall;

    private static final int LCH_PLAY_DTMF = 100;
    private static final int LCH_STOP_DTMF = 101;
    private static final int PHONE_START_DSDA_INCALL_TONE = 102;
    private static final int LCH_DTMF_PERIODICITY = 3000;
    private static final int LCH_DTMF_PERIOD = 500;
    private static final String sSupervisoryCallHoldToneConfig =
            SystemProperties.get("persist.radio.sch_tone", "none");

    private static InCallTonePlayer.Factory mPlayerFactory;
    private String mLchSub = null;

    private InCallTonePlayer mLocalCallReminderTonePlayer = null;
    private InCallTonePlayer mSupervisoryCallHoldTonePlayer = null;
    private String mSubInConversation = null;

    private Runnable mStopTone;

    /**
     * Initializes the required Telecom components.
     */
    CallsManager(
            Context context,
            TelecomSystem.SyncRoot lock,
            ContactsAsyncHelper contactsAsyncHelper,
            CallerInfoAsyncQueryFactory callerInfoAsyncQueryFactory,
            MissedCallNotifier missedCallNotifier,
            PhoneAccountRegistrar phoneAccountRegistrar,
            HeadsetMediaButtonFactory headsetMediaButtonFactory,
            ProximitySensorManagerFactory proximitySensorManagerFactory,
            InCallWakeLockControllerFactory inCallWakeLockControllerFactory,
            BlacklistCallNotifier blacklistCallNotifier,
            CallInfoProvider callInfoProvider) {
        mContext = context;
        mLock = lock;
        mContactsAsyncHelper = contactsAsyncHelper;
        mCallerInfoAsyncQueryFactory = callerInfoAsyncQueryFactory;
        mPhoneAccountRegistrar = phoneAccountRegistrar;
        mMissedCallNotifier = missedCallNotifier;
        mBlacklistCallNotifier = blacklistCallNotifier;
        StatusBarNotifier statusBarNotifier = new StatusBarNotifier(context, this);
        mWiredHeadsetManager = new WiredHeadsetManager(context);
        mDockManager = new DockManager(context);
        mCallAudioManager = new CallAudioManager(
                context, mLock, statusBarNotifier, mWiredHeadsetManager, mDockManager, this);
        InCallTonePlayer.Factory playerFactory = new InCallTonePlayer.Factory(mCallAudioManager, lock);
        mPlayerFactory = playerFactory;
        mRinger = new Ringer(mCallAudioManager, this, playerFactory, context);
        mHeadsetMediaButton = headsetMediaButtonFactory.create(context, this, mLock);
        mTtyManager = new TtyManager(context, mWiredHeadsetManager);
        mProximitySensorManager = proximitySensorManagerFactory.create(context, this);
        mPhoneStateBroadcaster = new PhoneStateBroadcaster(this);
        mCallLogManager = new CallLogManager(context);
        mInCallController = new InCallController(context, mLock, this);
        mDtmfLocalTonePlayer = new DtmfLocalTonePlayer(context);
        mConnectionServiceRepository =
                new ConnectionServiceRepository(mPhoneAccountRegistrar, mContext, mLock, this);
        mInCallWakeLockController = inCallWakeLockControllerFactory.create(context, this);
        
        mCallInfoProvider = callInfoProvider;

        dsdaSupportsLch = mContext.getResources().getBoolean(R.bool.dsda_supports_lch);

        mListeners.add(statusBarNotifier);
        mListeners.add(mCallLogManager);
        mListeners.add(mPhoneStateBroadcaster);
        mListeners.add(mInCallController);
        mListeners.add(mRinger);
        mListeners.add(new RingbackPlayer(this, playerFactory));
        mListeners.add(new InCallToneMonitor(playerFactory, this));
        mListeners.add(mCallAudioManager);
        mListeners.add(missedCallNotifier);
        mListeners.add(mDtmfLocalTonePlayer);
        mListeners.add(mHeadsetMediaButton);
        mListeners.add(mProximitySensorManager);

        mListeners.add(mCallInfoProvider);

        mMissedCallNotifier.updateOnStartup(
                mLock, this, mContactsAsyncHelper, mCallerInfoAsyncQueryFactory);
    }

    public void setRespondViaSmsManager(RespondViaSmsManager respondViaSmsManager) {
        if (mRespondViaSmsManager != null) {
            mListeners.remove(mRespondViaSmsManager);
        }
        mRespondViaSmsManager = respondViaSmsManager;
        mListeners.add(respondViaSmsManager);
    }

    public RespondViaSmsManager getRespondViaSmsManager() {
        return mRespondViaSmsManager;
    }

    @Override
    public void onSuccessfulOutgoingCall(Call call, int callState) {
        Log.v(this, "onSuccessfulOutgoingCall, %s", call);

        setCallState(call, callState, "successful outgoing call");
        if (!mCalls.contains(call)) {
            // Call was not added previously in startOutgoingCall due to it being a potential MMI
            // code, so add it now.
            addCall(call);
        }

        // The call's ConnectionService has been updated.
        for (CallsManagerListener listener : mListeners) {
            listener.onConnectionServiceChanged(call, null, call.getConnectionService());
        }

        markCallAsDialing(call);
    }

    @Override
    public void onFailedOutgoingCall(Call call, DisconnectCause disconnectCause) {
        Log.v(this, "onFailedOutgoingCall, call: %s", call);

        markCallAsRemoved(call);
    }

    @Override
    public void onSuccessfulIncomingCall(Call incomingCall) {
        Log.d(this, "onSuccessfulIncomingCall");

        if (isCallBlacklisted(incomingCall)) {
            mCallLogManager.logCall(incomingCall, Calls.BLACKLIST_TYPE);
            incomingCall.setDisconnectCause(
                    new DisconnectCause(android.telephony.DisconnectCause.CALL_BLACKLISTED));
        } else if (mCallInfoProvider.shouldBlock(incomingCall.getNumber())) {
            // TODO: show notification for blocked spam calls
            // TODO: add unique call type for spam
            mCallLogManager.logCall(incomingCall, Calls.BLACKLIST_TYPE);
            incomingCall.setDisconnectCause(
                    new DisconnectCause(android.telephony.DisconnectCause.CALL_BLACKLISTED));
        } else {
            setCallState(incomingCall, CallState.RINGING, "ringing set explicitly");
            if (hasMaximumRingingCalls(incomingCall.getTargetPhoneAccount().getId()) || hasMaximumDialingCalls()) {
                incomingCall.reject(false, null);
                // since the call was not added to the list of calls, we have to call the missed
                // call notifier and the call logger manually.
                mMissedCallNotifier.showMissedCallNotification(incomingCall);
                mCallLogManager.logCall(incomingCall, Calls.MISSED_TYPE);
            } else {
                if (TelephonyManager.getDefault().getMultiSimConfiguration()
                    == TelephonyManager.MultiSimVariants.DSDA) {
                    incomingCall.mIsActiveSub = true;
                }
                addCall(incomingCall);
                setActiveSubscription(incomingCall.getTargetPhoneAccount().getId());
            }
        }
    }

    @Override
    public void onFailedIncomingCall(Call call) {
        setCallState(call, CallState.DISCONNECTED, "failed incoming call");
        call.removeListener(this);
    }

    @Override
    public void onSuccessfulUnknownCall(Call call, int callState) {
        setCallState(call, callState, "successful unknown call");
        Log.i(this, "onSuccessfulUnknownCall for call %s", call);
        addCall(call);
    }

    @Override
    public void onFailedUnknownCall(Call call) {
        Log.i(this, "onFailedUnknownCall for call %s", call);
        setCallState(call, CallState.DISCONNECTED, "failed unknown call");
        call.removeListener(this);
    }

    @Override
    public void onRingbackRequested(Call call, boolean ringback) {
        for (CallsManagerListener listener : mListeners) {
            listener.onRingbackRequested(call, ringback);
        }
    }

    @Override
    public void onPostDialWait(Call call, String remaining) {
        mInCallController.onPostDialWait(call, remaining);
    }

    @Override
    public void onPostDialChar(final Call call, char nextChar) {
        if (PhoneNumberUtils.is12Key(nextChar)) {
            // Play tone if it is one of the dialpad digits, canceling out the previously queued
            // up stopTone runnable since playing a new tone automatically stops the previous tone.
            if (mStopTone != null) {
                mHandler.removeCallbacks(mStopTone);
            }

            mDtmfLocalTonePlayer.playTone(call, nextChar);

            // TODO: Create a LockedRunnable class that does the synchronization automatically.
            mStopTone = new Runnable() {
                @Override
                public void run() {
                    synchronized (mLock) {
                        // Set a timeout to stop the tone in case there isn't another tone to follow.
                        mDtmfLocalTonePlayer.stopTone(call);
                    }
                }
            };
            mHandler.postDelayed(
                    mStopTone,
                    Timeouts.getDelayBetweenDtmfTonesMillis(mContext.getContentResolver()));
        } else if (nextChar == 0 || nextChar == TelecomManager.DTMF_CHARACTER_WAIT ||
                nextChar == TelecomManager.DTMF_CHARACTER_PAUSE) {
            // Stop the tone if a tone is playing, removing any other stopTone callbacks since
            // the previous tone is being stopped anyway.
            if (mStopTone != null) {
                mHandler.removeCallbacks(mStopTone);
            }
            mDtmfLocalTonePlayer.stopTone(call);
        } else {
            Log.w(this, "onPostDialChar: invalid value %d", nextChar);
        }
    }

    @Override
    public void onParentChanged(Call call) {
        // parent-child relationship affects which call should be foreground, so do an update.
        updateCallsManagerState();
        for (CallsManagerListener listener : mListeners) {
            listener.onIsConferencedChanged(call);
        }
    }

    @Override
    public void onChildrenChanged(Call call) {
        // parent-child relationship affects which call should be foreground, so do an update.
        updateCallsManagerState();
        for (CallsManagerListener listener : mListeners) {
            listener.onIsConferencedChanged(call);
        }
    }

    @Override
    public void onIsVoipAudioModeChanged(Call call) {
        for (CallsManagerListener listener : mListeners) {
            listener.onIsVoipAudioModeChanged(call);
        }
    }

    @Override
    public void onVideoStateChanged(Call call) {
        for (CallsManagerListener listener : mListeners) {
            listener.onVideoStateChanged(call);
        }
    }

    @Override
    public boolean onCanceledViaNewOutgoingCallBroadcast(final Call call) {
        mPendingCallsToDisconnect.add(call);
        mHandler.postDelayed(new Runnable() {
            @Override
            public void run() {
                synchronized (mLock) {
                    if (mPendingCallsToDisconnect.remove(call)) {
                        Log.i(this, "Delayed disconnection of call: %s", call);
                        call.disconnect();
                    }
                }
            }
        }, Timeouts.getNewOutgoingCallCancelMillis(mContext.getContentResolver()));

        return true;
    }

    /**
     * Handles changes to the {@link Connection.VideoProvider} for a call.  Adds the
     * {@link CallsManager} as a listener for the {@link VideoProviderProxy} which is created
     * in {@link Call#setVideoProvider(IVideoProvider)}.  This allows the {@link CallsManager} to
     * respond to callbacks from the {@link VideoProviderProxy}.
     *
     * @param call The call.
     */
    @Override
    public void onVideoCallProviderChanged(Call call) {
        VideoProviderProxy videoProviderProxy = call.getVideoProviderProxy();

        if (videoProviderProxy == null) {
            return;
        }

        videoProviderProxy.addListener(this);
    }

    /**
     * Handles session modification requests received via the {@link TelecomVideoCallCallback} for
     * a call.  Notifies listeners of the {@link CallsManager.CallsManagerListener} of the session
     * modification request.
     *
     * @param call The call.
     * @param videoProfile The {@link VideoProfile}.
     */
    @Override
    public void onSessionModifyRequestReceived(Call call, VideoProfile videoProfile) {
        int videoState = videoProfile != null ? videoProfile.getVideoState() :
                VideoProfile.STATE_AUDIO_ONLY;
        Log.v(TAG, "onSessionModifyRequestReceived : videoProfile = " + VideoProfile
                .videoStateToString(videoState));

        for (CallsManagerListener listener : mListeners) {
            listener.onSessionModifyRequestReceived(call, videoProfile);
        }
    }

    Collection<Call> getCalls() {
        return Collections.unmodifiableCollection(mCalls);
    }

    Call getForegroundCall() {
        return mForegroundCall;
    }

    Ringer getRinger() {
        return mRinger;
    }

    InCallController getInCallController() {
        return mInCallController;
    }

    boolean hasEmergencyCall() {
        for (Call call : mCalls) {
            if (call.isEmergencyCall()) {
                return true;
            }
        }
        return false;
    }

    boolean hasOnlyDisconnectedCalls() {
        for (Call call : mCalls) {
            if (!call.isDisconnected()) {
                return false;
            }
        }
        return true;
    }

    boolean hasVideoCall() {
        for (Call call : mCalls) {
            if (VideoProfile.isVideo(call.getVideoState())) {
                return true;
            }
        }
        return false;
    }

    CallAudioState getAudioState() {
        return mCallAudioManager.getCallAudioState();
    }

    boolean isTtySupported() {
        return mTtyManager.isTtySupported();
    }

    int getCurrentTtyMode() {
        return mTtyManager.getCurrentTtyMode();
    }

    void addListener(CallsManagerListener listener) {
        mListeners.add(listener);
    }

    void removeListener(CallsManagerListener listener) {
        mListeners.remove(listener);
    }

    /**
     * Starts the process to attach the call to a connection service.
     *
     * @param phoneAccountHandle The phone account which contains the component name of the
     *        connection service to use for this call.
     * @param extras The optional extras Bundle passed with the intent used for the incoming call.
     */
    void processIncomingCallIntent(PhoneAccountHandle phoneAccountHandle, Bundle extras) {
        Log.d(this, "processIncomingCallIntent");
        Uri handle = extras.getParcelable(TelecomManager.EXTRA_INCOMING_CALL_ADDRESS);
        if (handle == null) {
            // Required for backwards compatibility
            handle = extras.getParcelable(TelephonyManager.EXTRA_INCOMING_NUMBER);
        }
        Call call = new Call(
                mContext,
                this,
                mLock,
                mConnectionServiceRepository,
                mContactsAsyncHelper,
                mCallerInfoAsyncQueryFactory,
                handle,
                null /* gatewayInfo */,
                null /* connectionManagerPhoneAccount */,
                phoneAccountHandle,
                true /* isIncoming */,
                false /* isConference */);

        call.setIntentExtras(extras);
        // TODO: Move this to be a part of addCall()
        call.addListener(this);
        for (CallsManagerListener listener : mListeners) {
            listener.onProcessIncomingCall(call);
        }
        call.startCreateConnection(mPhoneAccountRegistrar);
    }

    void addNewUnknownCall(PhoneAccountHandle phoneAccountHandle, Bundle extras) {
        Uri handle = extras.getParcelable(TelecomManager.EXTRA_UNKNOWN_CALL_HANDLE);
        Log.i(this, "addNewUnknownCall with handle: %s", Log.pii(handle));
        Call call = new Call(
                mContext,
                this,
                mLock,
                mConnectionServiceRepository,
                mContactsAsyncHelper,
                mCallerInfoAsyncQueryFactory,
                handle,
                null /* gatewayInfo */,
                null /* connectionManagerPhoneAccount */,
                phoneAccountHandle,
                // Use onCreateIncomingConnection in TelephonyConnectionService, so that we attach
                // to the existing connection instead of trying to create a new one.
                true /* isIncoming */,
                false /* isConference */);
        call.setIsUnknown(true);
        call.setIntentExtras(extras);
        call.addListener(this);
        call.startCreateConnection(mPhoneAccountRegistrar);
    }

    private boolean areHandlesEqual(Uri handle1, Uri handle2) {
        if (handle1 == null || handle2 == null) {
            return handle1 == handle2;
        }

        if (!TextUtils.equals(handle1.getScheme(), handle2.getScheme())) {
            return false;
        }

        final String number1 = PhoneNumberUtils.normalizeNumber(handle1.getSchemeSpecificPart());
        final String number2 = PhoneNumberUtils.normalizeNumber(handle2.getSchemeSpecificPart());
        return TextUtils.equals(number1, number2);
    }

    private Call getNewOutgoingCall(Uri handle) {
        // First check to see if we can reuse any of the calls that are waiting to disconnect.
        // See {@link Call#abort} and {@link #onCanceledViaNewOutgoingCall} for more information.
        Call reusedCall = null;
        for (Call pendingCall : mPendingCallsToDisconnect) {
            if (reusedCall == null && areHandlesEqual(pendingCall.getHandle(), handle)) {
                mPendingCallsToDisconnect.remove(pendingCall);
                Log.i(this, "Reusing disconnected call %s", pendingCall);
                reusedCall = pendingCall;
            } else {
                Log.i(this, "Not reusing disconnected call %s", pendingCall);
                pendingCall.disconnect();
            }
        }
        if (reusedCall != null) {
            return reusedCall;
        }

        // Create a call with original handle. The handle may be changed when the call is attached
        // to a connection service, but in most cases will remain the same.
        return new Call(
                mContext,
                this,
                mLock,
                mConnectionServiceRepository,
                mContactsAsyncHelper,
                mCallerInfoAsyncQueryFactory,
                handle,
                null /* gatewayInfo */,
                null /* connectionManagerPhoneAccount */,
                null /* phoneAccountHandle */,
                false /* isIncoming */,
                false /* isConference */);
    }

    /**
     * Kicks off the first steps to creating an outgoing call so that InCallUI can launch.
     *
     * @param handle Handle to connect the call with.
     * @param phoneAccountHandle The phone account which contains the component name of the
     *        connection service to use for this call.
     * @param extras The optional extras Bundle passed with the intent used for the incoming call.
     */
    Call startOutgoingCall(Uri handle, PhoneAccountHandle phoneAccountHandle, Bundle extras) {
        Call call = getNewOutgoingCall(handle);

        if (extras!=null) {
            call.setVideoState(extras.getInt(TelecomManager.EXTRA_START_CALL_WITH_VIDEO_STATE,
                    VideoProfile.STATE_AUDIO_ONLY));
        }

        boolean isAddParticipant = ((extras != null) && (extras.getBoolean(
                TelephonyProperties.ADD_PARTICIPANT_KEY, false)));
        boolean isSkipSchemaOrConfUri = ((extras != null) && (extras.getBoolean(
                TelephonyProperties.EXTRA_SKIP_SCHEMA_PARSING, false) ||
                extras.getBoolean(TelephonyProperties.EXTRA_DIAL_CONFERENCE_URI, false)));

        if (isAddParticipant) {
            String number = handle.getSchemeSpecificPart();
            if (!isSkipSchemaOrConfUri) {
                number = PhoneNumberUtils.stripSeparators(number);
            }
            addParticipant(number);
            mInCallController.bringToForeground(false);
            return null;
        }

        // Force tel scheme for ims conf uri/skip schema calls to avoid selection of sip accounts
        String scheme = (isSkipSchemaOrConfUri? PhoneAccount.SCHEME_TEL: handle.getScheme());

        Log.d(this, "startOutgoingCall :: isAddParticipant=" + isAddParticipant
                + " isSkipSchemaOrConfUri=" + isSkipSchemaOrConfUri + " scheme=" + scheme);

        List<PhoneAccountHandle> accounts =
                mPhoneAccountRegistrar.getCallCapablePhoneAccounts(scheme, false);

        Log.v(this, "startOutgoingCall found accounts = " + accounts);

        if (mForegroundCall != null && TelephonyManager.getDefault().getMultiSimConfiguration()
                != TelephonyManager.MultiSimVariants.DSDA) {
            Call ongoingCall = mForegroundCall;
            // If there is an ongoing call, use the same phone account to place this new call.
            // If the ongoing call is a conference call, we fetch the phone account from the
            // child calls because we don't have targetPhoneAccount set on Conference calls.
            // TODO: Set targetPhoneAccount for all conference calls (b/23035408).
            if (ongoingCall.getTargetPhoneAccount() == null &&
                    !ongoingCall.getChildCalls().isEmpty()) {
                ongoingCall = ongoingCall.getChildCalls().get(0);
            }
            if (ongoingCall.getTargetPhoneAccount() != null) {
                phoneAccountHandle = ongoingCall.getTargetPhoneAccount();
            }
        }

        // Only dial with the requested phoneAccount if it is still valid. Otherwise treat this call
        // as if a phoneAccount was not specified (does the default behavior instead).
        // Note: We will not attempt to dial with a requested phoneAccount if it is disabled.
        if (phoneAccountHandle != null) {
            if (!accounts.contains(phoneAccountHandle)) {
                phoneAccountHandle = null;
            }
        }

        if (phoneAccountHandle == null) {
            // No preset account, check if default exists that supports the URI scheme for the
            // handle.
            phoneAccountHandle =
                    mPhoneAccountRegistrar.getOutgoingPhoneAccountForScheme(scheme);
        }

        call.setTargetPhoneAccount(phoneAccountHandle);

        boolean isPotentialInCallMMICode = isPotentialInCallMMICode(handle);

        // Do not support any more live calls.  Our options are to move a call to hold, disconnect
        // a call, or cancel this call altogether.
        if (!isPotentialInCallMMICode && !makeRoomForOutgoingCall(call, call.isEmergencyCall())) {
            // just cancel at this point.
            Log.i(this, "No remaining room for outgoing call: %s", call);
            if (mCalls.contains(call)) {
                // This call can already exist if it is a reused call,
                // See {@link #getNewOutgoingCall}.
                call.disconnect();
            }
            return null;
        }

        boolean needsAccountSelection = phoneAccountHandle == null && accounts.size() > 1 &&
                !call.isEmergencyCall();

        if (needsAccountSelection) {
            // This is the state where the user is expected to select an account
            call.setState(CallState.SELECT_PHONE_ACCOUNT, "needs account selection");
            // Create our own instance to modify (since extras may be Bundle.EMPTY)
            extras = new Bundle(extras);
            extras.putParcelableList(android.telecom.Call.AVAILABLE_PHONE_ACCOUNTS, accounts);
        } else {
            call.setState(
                    CallState.CONNECTING,
                    phoneAccountHandle == null ? "no-handle" : phoneAccountHandle.toString());
        }

        call.setIntentExtras(extras);

        // Do not add the call if it is a potential MMI code.
        if ((isPotentialMMICode(handle) || isPotentialInCallMMICode) && !needsAccountSelection) {
            call.addListener(this);
        } else if (!mCalls.contains(call)) {
            // We check if mCalls already contains the call because we could potentially be reusing
            // a call which was previously added (See {@link #getNewOutgoingCall}).
            addCall(call);
        }

        return call;
    }

    /**
     * Attempts to issue/connect the specified call.
     *
     * @param handle Handle to connect the call with.
     * @param gatewayInfo Optional gateway information that can be used to route the call to the
     *        actual dialed handle via a gateway provider. May be null.
     * @param speakerphoneOn Whether or not to turn the speakerphone on once the call connects.
     * @param videoState The desired video state for the outgoing call.
     */
    void placeOutgoingCall(Call call, Uri handle, GatewayInfo gatewayInfo, boolean speakerphoneOn,
            int videoState) {
        if (call == null) {
            // don't do anything if the call no longer exists
            Log.i(this, "Canceling unknown call.");
            return;
        }

        final Uri uriHandle = (gatewayInfo == null) ? handle : gatewayInfo.getGatewayAddress();

        if (gatewayInfo == null) {
            Log.i(this, "Creating a new outgoing call with handle: %s", Log.piiHandle(uriHandle));
        } else {
            Log.i(this, "Creating a new outgoing call with gateway handle: %s, original handle: %s",
                    Log.pii(uriHandle), Log.pii(handle));
        }

        call.setHandle(uriHandle);
        call.setGatewayInfo(gatewayInfo);
        // Auto-enable speakerphone if the originating intent specified to do so, or if the call
        // is a video call or if the phone is docked.
        call.setStartWithSpeakerphoneOn(speakerphoneOn || isSpeakerphoneAutoEnabled(videoState)
                || mDockManager.isDocked());
        call.setVideoState(videoState);

<<<<<<< HEAD
=======
        if (speakerphoneOn) {
            Log.i(this, "%s Starting with speakerphone as requested", call);
        } else {
            Log.i(this, "%s Starting with speakerphone because car is docked.", call);
        }

        final boolean useSpeakerWhenDocked = mContext.getResources().getBoolean(
                R.bool.use_speaker_when_docked);

        call.setStartWithSpeakerphoneOn(speakerphoneOn
                || (useSpeakerWhenDocked && mDockManager.isDocked()));

>>>>>>> 818a79f3
        if (call.isEmergencyCall()) {
            // Emergency -- CreateConnectionProcessor will choose accounts automatically
            call.setTargetPhoneAccount(null);
        }

        final boolean requireCallCapableAccountByHandle = mContext.getResources().getBoolean(
                com.android.internal.R.bool.config_requireCallCapableAccountForHandle);

        if (call.getTargetPhoneAccount() != null || call.isEmergencyCall()) {
            if (!call.isEmergencyCall()) {
                updateLchStatus(call.getTargetPhoneAccount().getId());
            }
            // If the account has been set, proceed to place the outgoing call.
            // Otherwise the connection will be initiated when the account is set by the user.
            call.startCreateConnection(mPhoneAccountRegistrar);
        } else if (mPhoneAccountRegistrar.getCallCapablePhoneAccounts(
                requireCallCapableAccountByHandle ? call.getHandle().getScheme() : null, false)
                .isEmpty()) {
            // If there are no call capable accounts, disconnect the call.
            markCallAsDisconnected(call, new DisconnectCause(DisconnectCause.CANCELED,
                    "No registered PhoneAccounts"));
            markCallAsRemoved(call);
        }
    }

    /**
     * Attempts to add participant in a call.
     *
     * @param number number to connect the call with.
     */
    private void addParticipant(String number) {
        Log.i(this, "addParticipant number ="+number);
        if (getForegroundCall() == null) {
            // don't do anything if the call no longer exists
            Log.i(this, "Canceling unknown call.");
            return;
        } else {
            getForegroundCall().addParticipantWithConference(number);
        }
    }


    /**
     * Attempts to start a conference call for the specified call.
     *
     * @param call The call to conference.
     * @param otherCall The other call to conference with.
     */
    void conference(Call call, Call otherCall) {
        call.conferenceWith(otherCall);
    }

    /**
     * Instructs Telecom to answer the specified call. Intended to be invoked by the in-call
     * app through {@link InCallAdapter} after Telecom notifies it of an incoming call followed by
     * the user opting to answer said call.
     *
     * @param call The call to answer.
     * @param videoState The video state in which to answer the call.
     */
    void answerCall(final Call call, final int videoState) {
        if (!mCalls.contains(call)) {
            Log.i(this, "Request to answer a non-existent call %s", call);
        } else {
            final Call activeCall = getFirstCallWithState(call.getTargetPhoneAccount()
                    .getId(), CallState.ACTIVE, CallState.DIALING);
            // If the foreground call is not the ringing call and it is currently isActive() or
            // STATE_DIALING, put it on hold before answering the call.
            if (activeCall != null && activeCall != call &&
                    (activeCall.isActive() ||
                     activeCall.getState() == CallState.DIALING)) {
                if (0 == (mForegroundCall.getConnectionCapabilities()
                        & Connection.CAPABILITY_HOLD)) {
                    // This call does not support hold.  If it is from a different connection
                    // service, then disconnect it, otherwise allow the connection service to
                    // figure out the right states.
                    if (activeCall.getConnectionService() != call.getConnectionService()) {
                        activeCall.disconnect();
                    }
                } else {
                    mHandler.post(new Runnable() {
                        @Override
                        public void run() {
                            CallWaitingListener listener = new CallWaitingListener(call,
                                    activeCall, videoState, CallsManager.this);
                            Dialog dialog =
                                    CallWaitingDialog.createCallWaitingDialog(mContext, call,
                                            listener, listener);
                            dialog.show();
                        }
                    });
                    return;
                }
            }

            for (CallsManagerListener listener : mListeners) {
                listener.onIncomingCallAnswered(call);
            }
            updateLchStatus(call.getTargetPhoneAccount().getId());
            // We do not update the UI until we get confirmation of the answer() through
            // {@link #markCallAsActive}.
            call.answer(videoState);
            if (isSpeakerphoneAutoEnabled(videoState)) {
                call.setStartWithSpeakerphoneOn(true);
            }
        }
    }

    /**
     * Determines if the speakerphone should be automatically enabled for the call.  Speakerphone
     * should be enabled if the call is a video call and bluetooth or the wired headset are not in
     * use.
     *
     * @param videoState The video state of the call.
     * @return {@code true} if the speakerphone should be enabled.
     */
    private boolean isSpeakerphoneAutoEnabled(int videoState) {
        return VideoProfile.isVideo(videoState) &&
            !mWiredHeadsetManager.isPluggedIn() &&
            !mCallAudioManager.isBluetoothDeviceAvailable() &&
            isSpeakerEnabledForVideoCalls();
    }

    /**
     * Determines if the speakerphone should be automatically enabled for video calls.
     *
     * @return {@code true} if the speakerphone should automatically be enabled.
     */
    private static boolean isSpeakerEnabledForVideoCalls() {
        return (SystemProperties.getInt(TelephonyProperties.PROPERTY_VIDEOCALL_AUDIO_OUTPUT,
                PhoneConstants.AUDIO_OUTPUT_DEFAULT) ==
                PhoneConstants.AUDIO_OUTPUT_ENABLE_SPEAKER);
    }

    /**
     * Instructs Telecom to reject the specified call. Intended to be invoked by the in-call
     * app through {@link InCallAdapter} after Telecom notifies it of an incoming call followed by
     * the user opting to reject said call.
     */
    void rejectCall(Call call, boolean rejectWithMessage, String textMessage) {
        if (!mCalls.contains(call)) {
            Log.i(this, "Request to reject a non-existent call %s", call);
        } else {
            for (CallsManagerListener listener : mListeners) {
                listener.onIncomingCallRejected(call, rejectWithMessage, textMessage);
            }
            setActiveSubscription(getConversationSub());
            call.reject(rejectWithMessage, textMessage);
        }
    }

    /**
     * Instructs Telecom to play the specified DTMF tone within the specified call.
     *
     * @param digit The DTMF digit to play.
     */
    void playDtmfTone(Call call, char digit) {
        if (!mCalls.contains(call)) {
            Log.i(this, "Request to play DTMF in a non-existent call %s", call);
        } else {
            call.playDtmfTone(digit);
            mDtmfLocalTonePlayer.playTone(call, digit);
        }
    }

    /**
     * Instructs Telecom to stop the currently playing DTMF tone, if any.
     */
    void stopDtmfTone(Call call) {
        if (!mCalls.contains(call)) {
            Log.i(this, "Request to stop DTMF in a non-existent call %s", call);
        } else {
            call.stopDtmfTone();
            mDtmfLocalTonePlayer.stopTone(call);
        }
    }

    /**
     * Instructs Telecom to continue (or not) the current post-dial DTMF string, if any.
     */
    void postDialContinue(Call call, boolean proceed) {
        if (!mCalls.contains(call)) {
            Log.i(this, "Request to continue post-dial string in a non-existent call %s", call);
        } else {
            call.postDialContinue(proceed);
        }
    }

    /**
     * Instructs Telecom to disconnect the specified call. Intended to be invoked by the
     * in-call app through {@link InCallAdapter} for an ongoing call. This is usually triggered by
     * the user hitting the end-call button.
     */
    void disconnectCall(Call call) {
        Log.v(this, "disconnectCall %s", call);

        if (!mCalls.contains(call)) {
            Log.w(this, "Unknown call (%s) asked to disconnect", call);
        } else {
            mLocallyDisconnectingCalls.add(call);
            call.disconnect();
        }
    }

    /**
     * Instructs Telecom to disconnect all calls.
     */
    void disconnectAllCalls() {
        Log.v(this, "disconnectAllCalls");

        for (Call call : mCalls) {
            disconnectCall(call);
        }
    }


    /**
     * Instructs Telecom to put the specified call on hold. Intended to be invoked by the
     * in-call app through {@link InCallAdapter} for an ongoing call. This is usually triggered by
     * the user hitting the hold button during an active call.
     */
    void holdCall(Call call) {
        if (!mCalls.contains(call)) {
            Log.w(this, "Unknown call (%s) asked to be put on hold", call);
        } else {
            Log.d(this, "Putting call on hold: (%s)", call);
            call.hold();
        }
    }

    /**
     * Instructs Telecom to release the specified call from hold. Intended to be invoked by
     * the in-call app through {@link InCallAdapter} for an ongoing call. This is usually triggered
     * by the user hitting the hold button during a held call.
     */
    void unholdCall(Call call) {
        if (!mCalls.contains(call)) {
            Log.w(this, "Unknown call (%s) asked to be removed from hold", call);
        } else {
            Log.d(this, "unholding call: (%s)", call);
            for (Call c : mCalls) {
                PhoneAccountHandle ph = call.getTargetPhoneAccount();
                PhoneAccountHandle ph1 = c.getTargetPhoneAccount();
                // Only attempt to hold parent calls and not the individual children.
                // if 'c' is not for same subscription as call, then don't disturb 'c'
                if (c != null && c.isAlive() && c != call && c.getParentCall() == null
                        && (ph != null && ph1 != null &&
                        isSamePhAccIdOrSipId(ph.getId(), ph1.getId()))) {
                    c.hold();
                }
            }
            call.unhold();
        }
    }

    /**
     *  Returns true if the ids are same or one of the ids is sip id.
     */
    private boolean isSamePhAccIdOrSipId(String id1, String id2) {
        boolean ret = ((id1 != null && id2 != null) &&
                (id1.equals(id2) || id1.contains("sip") || id2.contains("sip")));
        Log.d(this, "isSamePhAccIdOrSipId: id1 = " + id1 + " id2 = " + id2 + " ret = " + ret);
        return ret;
    }

    /** Called by the in-call UI to change the mute state. */
    void mute(boolean shouldMute) {
        mCallAudioManager.mute(shouldMute);
    }

    /**
      * Called by the in-call UI to change the audio route, for example to change from earpiece to
      * speaker phone.
      */
    void setAudioRoute(int route) {
        mCallAudioManager.setAudioRoute(route);
    }

    /** Called by the in-call UI to turn the proximity sensor on. */
    void turnOnProximitySensor() {
        mProximitySensorManager.turnOn();
    }

    /**
     * Called by the in-call UI to turn the proximity sensor off.
     * @param screenOnImmediately If true, the screen will be turned on immediately. Otherwise,
     *        the screen will be kept off until the proximity sensor goes negative.
     */
    void turnOffProximitySensor(boolean screenOnImmediately) {
        mProximitySensorManager.turnOff(screenOnImmediately);
    }

    void phoneAccountSelected(Call call, PhoneAccountHandle account, boolean setDefault) {
        if (!mCalls.contains(call)) {
            Log.i(this, "Attempted to add account to unknown call %s", call);
        } else {
            // TODO: There is an odd race condition here. Since NewOutgoingCallIntentBroadcaster and
            // the SELECT_PHONE_ACCOUNT sequence run in parallel, if the user selects an account before the
            // NEW_OUTGOING_CALL sequence finishes, we'll start the call immediately without
            // respecting a rewritten number or a canceled number. This is unlikely since
            // NEW_OUTGOING_CALL sequence, in practice, runs a lot faster than the user selecting
            // a phone account from the in-call UI.
            Log.i(this, "phoneAccountSelected , id = %s", account.getId());
            updateLchStatus(account.getId());
            call.setTargetPhoneAccount(account);

            // Note: emergency calls never go through account selection dialog so they never
            // arrive here.
            if (makeRoomForOutgoingCall(call, false /* isEmergencyCall */)) {
                call.startCreateConnection(mPhoneAccountRegistrar);
            } else {
                call.disconnect();
            }

            if (setDefault) {
                mPhoneAccountRegistrar.setUserSelectedOutgoingPhoneAccount(account);
            }
        }
    }

    /** Called when the audio state changes. */
    void onCallAudioStateChanged(CallAudioState oldAudioState, CallAudioState newAudioState) {
        Log.v(this, "onAudioStateChanged, audioState: %s -> %s", oldAudioState, newAudioState);
        for (CallsManagerListener listener : mListeners) {
            listener.onCallAudioStateChanged(oldAudioState, newAudioState);
        }
    }

    void markCallAsRinging(Call call) {
        setCallState(call, CallState.RINGING, "ringing set explicitly");
    }

    void markCallAsDialing(Call call) {
        setCallState(call, CallState.DIALING, "dialing set explicitly");
        maybeMoveToEarpiece(call);
        maybeMoveToSpeakerPhone(call);
        setActiveSubscription(call.getTargetPhoneAccount().getId());
    }

    void markCallAsActive(Call call) {
        setCallState(call, CallState.ACTIVE, "active set explicitly");
        maybeMoveToSpeakerPhone(call);
    }

    void markCallAsOnHold(Call call) {
        setCallState(call, CallState.ON_HOLD, "on-hold set explicitly");
    }

    /**
     * Marks the specified call as STATE_DISCONNECTED and notifies the in-call app. If this was the
     * last live call, then also disconnect from the in-call controller.
     *
     * @param disconnectCause The disconnect cause, see {@link android.telecom.DisconnectCause}.
     */
    void markCallAsDisconnected(Call call, DisconnectCause disconnectCause) {
        // Show MT call in call log as a missed call if immediately disconnected
        // before creating a connection.
        if (!mCalls.contains(call) && DisconnectCause.MISSED == disconnectCause.getCode() &&
                call.getDisconnectCause().getCode() !=
                        android.telephony.DisconnectCause.CALL_BLACKLISTED) {
            addCall(call);
            mMissedCallNotifier.showMissedCallNotification(call);
        }
        call.setDisconnectCause(disconnectCause);
        int prevState = call.getState();
        setCallState(call, CallState.DISCONNECTED, "disconnected set explicitly");
        String activeSub = getActiveSubscription();
        String conversationSub = getConversationSub();
        String lchSub = IsAnySubInLch();

        PhoneAccount phAcc =
                 getPhoneAccountRegistrar().getPhoneAccount(call.getTargetPhoneAccount());
        if (activeSub != null && (call.getTargetPhoneAccount() != null &&
                    call.getTargetPhoneAccount().getId().equals(activeSub)) &&
                    (phAcc != null) && (phAcc.isSet(PhoneAccount.LCH)) &&
                    (conversationSub != null) &&
                    (!conversationSub.equals(activeSub))) {
            Log.d(this,"Set active sub to conversation sub");
            setActiveSubscription(conversationSub);
        } else if ((conversationSub == null) && (lchSub != null) &&
                ((prevState == CallState.CONNECTING) || (prevState ==
                CallState.SELECT_PHONE_ACCOUNT)) &&
                (call.getState() == CallState.DISCONNECTED)) {
            Log.d(this,"remove sub with call from LCH");
            updateLchStatus(lchSub);
            setActiveSubscription(lchSub);
            manageDsdaInCallTones(false);
        }

        if ((call.getTargetPhoneAccount() != null) && (phAcc != null) &&
                (phAcc.isSet(PhoneAccount.LCH))) {
            Call activecall = getFirstCallWithState(call.getTargetPhoneAccount().getId(),
                    CallState.RINGING, CallState.DIALING, CallState.ACTIVE, CallState.ON_HOLD);
            Log.d(this,"activecall: " + activecall);
            if (activecall == null) {
                phAcc.unSetBit(PhoneAccount.LCH);
                manageDsdaInCallTones(false);
            }
        }
    }

    private String IsAnySubInLch() {
        for (PhoneAccountHandle ph : getPhoneAccountRegistrar().getSimPhoneAccounts()) {
            PhoneAccount phAcc = getPhoneAccountRegistrar().getPhoneAccount(ph);
            if ((phAcc != null) && (phAcc.isSet(PhoneAccount.LCH))) {
                Log.d(this, "Sub in LCH: " + ph.getId());
                return ph.getId();
            }
        }
        return null;
    }

    /**
     * Removes an existing disconnected call, and notifies the in-call app.
     */
    void markCallAsRemoved(Call call) {
        removeCall(call);
        if (!hasAnyCalls()) {
            updateLchStatus(null);
            setActiveSubscription(null);
            manageDsdaInCallTones(false);
        }
        if (mLocallyDisconnectingCalls.contains(call)) {
            mLocallyDisconnectingCalls.remove(call);
            if (mForegroundCall != null && mForegroundCall.getState() == CallState.ON_HOLD) {
                mForegroundCall.unhold();
            }
        }
    }

    /**
     * Cleans up any calls currently associated with the specified connection service when the
     * service binder disconnects unexpectedly.
     *
     * @param service The connection service that disconnected.
     */
    void handleConnectionServiceDeath(ConnectionServiceWrapper service) {
        if (service != null) {
            for (Call call : mCalls) {
                if (call.getConnectionService() == service) {
                    if (call.getState() != CallState.DISCONNECTED) {
                        markCallAsDisconnected(call, new DisconnectCause(DisconnectCause.ERROR));
                    }
                    markCallAsRemoved(call);
                }
            }
        }
    }

    boolean hasAnyCalls() {
        return !mCalls.isEmpty();
    }

    boolean hasActiveOrHoldingCall() {
        return getFirstCallWithState(CallState.ACTIVE, CallState.ON_HOLD) != null;
    }

    boolean hasActiveOrHoldingCall(String sub) {
        return (getFirstCallWithState(sub, CallState.ACTIVE, CallState.ON_HOLD) != null);
    }

    boolean hasRingingCall() {
        return getFirstCallWithState(CallState.RINGING) != null;
    }

    boolean onMediaButton(int type) {
        if (hasAnyCalls()) {
            if (HeadsetMediaButton.SHORT_PRESS == type) {
                Call ringingCall = getFirstCallWithState(CallState.RINGING);
                if (ringingCall == null) {
                    mCallAudioManager.toggleMute();
                    return true;
                } else {
                    ringingCall.answer(ringingCall.getVideoState());
                    return true;
                }
            } else if (HeadsetMediaButton.LONG_PRESS == type) {
                Log.d(this, "handleHeadsetHook: longpress -> hangup");
                Call callToHangup = getFirstCallWithState(
                        CallState.RINGING, CallState.DIALING, CallState.ACTIVE, CallState.ON_HOLD);
                if (callToHangup != null) {
                    callToHangup.disconnect();
                    return true;
                }
            }
        }
        return false;
    }

    /**
     * Returns true if telecom supports adding another top-level call.
     */
    boolean canAddCall() {
        if (getFirstCallWithState(OUTGOING_CALL_STATES) != null) {
            return false;
        }

        int count = 0;
        for (Call call : mCalls) {
            if (call.isEmergencyCall()) {
                // We never support add call if one of the calls is an emergency call.
                return false;
            } else  if (!call.getChildCalls().isEmpty() && !call.can(Connection.CAPABILITY_HOLD)) {
                // This is to deal with CDMA conference calls. CDMA conference calls do not
                // allow the addition of another call when it is already in a 3 way conference.
                // So, we detect that it is a CDMA conference call by checking if the call has
                // some children and it does not support the CAPABILILTY_HOLD
                // TODO: This maybe cleaner if the lower layers can explicitly signal to telecom
                // about this limitation (b/22880180).
                return false;
            } else if (call.getParentCall() == null) {
                count++;
            }

            // We do not check states for canAddCall. We treat disconnected calls the same
            // and wait until they are removed instead. If we didn't count disconnected calls,
            // we could put InCallServices into a state where they are showing two calls but
            // also support add-call. Technically it's right, but overall looks better (UI-wise)
            // and acts better if we wait until the call is removed.
            if (TelephonyManager.getDefault().getMultiSimConfiguration()
                    == TelephonyManager.MultiSimVariants.DSDA &&
                    dsdaSupportsLch) {
                if (count >= MAXIMUM_DSDA_TOP_LEVEL_CALLS) {
                    return false;
                }
            } else if (count >= MAXIMUM_TOP_LEVEL_CALLS) {
                return false;
            }
        }
        return true;
    }

    @VisibleForTesting
    public Call getRingingCall() {
        return getFirstCallWithState(CallState.RINGING);
    }

    Call getActiveCall() {
        return getFirstCallWithState(CallState.ACTIVE);
    }

    Call getDialingCall() {
        return getFirstCallWithState(CallState.DIALING);
    }

    Call getHeldCall() {
        return getFirstCallWithState(CallState.ON_HOLD);
    }

    int getNumHeldCalls() {
        int count = 0;
        for (Call call : mCalls) {
            if (call.getParentCall() == null && call.getState() == CallState.ON_HOLD) {
                count++;
            }
        }
        return count;
    }

    Call getOutgoingCall() {
        return getFirstCallWithState(OUTGOING_CALL_STATES);
    }

    Call getFirstCallWithState(int... states) {
        return getFirstCallWithState((Call) null, states);
    }

    /**
     * Returns the first call that it finds with the given states. The states are treated as having
     * priority order so that any call with the first state will be returned before any call with
     * states listed later in the parameter list.
     *
     * @param callToSkip Call that this method should skip while searching
     */
    Call getFirstCallWithState(Call callToSkip, int... states) {
        for (int currentState : states) {
            // check the foreground first
            if (mForegroundCall != null && mForegroundCall.getState() == currentState) {
                return mForegroundCall;
            }

            for (Call call : mCalls) {
                if (Objects.equals(callToSkip, call)) {
                    continue;
                }

                // Only operate on top-level calls
                if (call.getParentCall() != null) {
                    continue;
                }

                if (currentState == call.getState()) {
                    return call;
                }
            }
        }
        return null;
    }

    /**
     * Returns the first call that it finds with the given states for given subscription.
     * the states are treated as having priority order so that any call with the first
     * state will be returned before any call with states listed later in the parameter list.
     *
     * @param subId check calls only on this subscription
     * @param callToSkip Call that this method should skip while searching
     */
    Call getFirstCallWithState(String subId, Call callToSkip, int... states) {
        for (int currentState : states) {
            // check the foreground first
            if (mForegroundCall != null && mForegroundCall.getState() == currentState
                    && mForegroundCall.getTargetPhoneAccount() != null
                    && isSamePhAccIdOrSipId(mForegroundCall.getTargetPhoneAccount().getId(), subId)) {
                return mForegroundCall;
            }

            for (Call call : mCalls) {
                if (Objects.equals(callToSkip, call)) {
                    continue;
                }

                // Only operate on top-level calls
                if (call.getParentCall() != null) {
                    continue;
                }

                if (currentState == call.getState() && call.getTargetPhoneAccount() != null
                        && isSamePhAccIdOrSipId(call.getTargetPhoneAccount().getId(), subId)) {
                    return call;
                }
            }
        }
        return null;
    }

    Call createConferenceCall(
            PhoneAccountHandle phoneAccount,
            ParcelableConference parcelableConference) {

        // If the parceled conference specifies a connect time, use it; otherwise default to 0,
        // which is the default value for new Calls.
        long connectTime =
                parcelableConference.getConnectTimeMillis() ==
                        Conference.CONNECT_TIME_NOT_SPECIFIED ? 0 :
                        parcelableConference.getConnectTimeMillis();

        Call call = new Call(
                mContext,
                this,
                mLock,
                mConnectionServiceRepository,
                mContactsAsyncHelper,
                mCallerInfoAsyncQueryFactory,
                null /* handle */,
                null /* gatewayInfo */,
                null /* connectionManagerPhoneAccount */,
                phoneAccount,
                false /* isIncoming */,
                true /* isConference */,
                connectTime);

        setCallState(call, Call.getStateFromConnectionState(parcelableConference.getState()),
                "new conference call");
        call.setConnectionCapabilities(parcelableConference.getConnectionCapabilities());
        call.setVideoState(parcelableConference.getVideoState());
        call.setVideoProvider(parcelableConference.getVideoProvider());
        call.setStatusHints(parcelableConference.getStatusHints());
        call.setExtras(parcelableConference.getExtras());

        // TODO: Move this to be a part of addCall()
        call.addListener(this);
        addCall(call);
        return call;
    }

    /**
     * @return the call state currently tracked by {@link PhoneStateBroadcaster}
     */
    int getCallState() {
        return mPhoneStateBroadcaster.getCallState();
    }

    /**
     * Retrieves the {@link PhoneAccountRegistrar}.
     *
     * @return The {@link PhoneAccountRegistrar}.
     */
    PhoneAccountRegistrar getPhoneAccountRegistrar() {
        return mPhoneAccountRegistrar;
    }

    /**
     * Retrieves the {@link MissedCallNotifier}
     * @return The {@link MissedCallNotifier}.
     */
    MissedCallNotifier getMissedCallNotifier() {
        return mMissedCallNotifier;
    }

    /**
     * Retrieves the {@link MissedCallNotifier}
     * @return The {@link MissedCallNotifier}.
     */
    BlacklistCallNotifier getBlacklistCallNotifier() {
        return mBlacklistCallNotifier;
    }

    /**
     * Adds the specified call to the main list of live calls.
     *
     * @param call The call to add.
     */
    private void addCall(Call call) {
        Trace.beginSection("addCall");
        Log.v(this, "addCall(%s)", call);
        call.addListener(this);
        mCalls.add(call);

        // TODO: Update mForegroundCall prior to invoking
        // onCallAdded for calls which immediately take the foreground (like the first call).
        for (CallsManagerListener listener : mListeners) {
            if (Log.SYSTRACE_DEBUG) {
                Trace.beginSection(listener.getClass().toString() + " addCall");
            }
            listener.onCallAdded(call);
            if (Log.SYSTRACE_DEBUG) {
                Trace.endSection();
            }
        }
        updateCallsManagerState();
        Trace.endSection();
    }

    private void removeCall(Call call) {
        Trace.beginSection("removeCall");
        Log.v(this, "removeCall(%s)", call);

        call.setParentCall(null);  // need to clean up parent relationship before destroying.
        call.removeListener(this);
        call.clearConnectionService();

        boolean shouldNotify = false;
        if (mCalls.contains(call)) {
            mCalls.remove(call);
            shouldNotify = true;
        }

        call.destroy();

        // Only broadcast changes for calls that are being tracked.
        if (shouldNotify) {
            for (CallsManagerListener listener : mListeners) {
                if (Log.SYSTRACE_DEBUG) {
                    Trace.beginSection(listener.getClass().toString() + " onCallRemoved");
                }
                listener.onCallRemoved(call);
                if (Log.SYSTRACE_DEBUG) {
                    Trace.endSection();
                }
            }
            updateCallsManagerState();
        }
        Trace.endSection();
    }

    /**
     * Sets the specified state on the specified call.
     *
     * @param call The call.
     * @param newState The new state of the call.
     */
    private void setCallState(Call call, int newState, String tag) {
        if (call == null) {
            return;
        }
        int oldState = call.getState();
        Log.i(this, "setCallState %s -> %s, call: %s", CallState.toString(oldState),
                CallState.toString(newState), call);
        if (newState != oldState) {
            // Unfortunately, in the telephony world the radio is king. So if the call notifies
            // us that the call is in a particular state, we allow it even if it doesn't make
            // sense (e.g., STATE_ACTIVE -> STATE_RINGING).
            // TODO: Consider putting a stop to the above and turning CallState
            // into a well-defined state machine.
            // TODO: Define expected state transitions here, and log when an
            // unexpected transition occurs.
            call.setState(newState, tag);

            Trace.beginSection("onCallStateChanged");
            // Only broadcast state change for calls that are being tracked.
            if (mCalls.contains(call)) {
                for (CallsManagerListener listener : mListeners) {
                    if (Log.SYSTRACE_DEBUG) {
                        Trace.beginSection(listener.getClass().toString() + " onCallStateChanged");
                    }
                    listener.onCallStateChanged(call, oldState, newState);
                    if (Log.SYSTRACE_DEBUG) {
                        Trace.endSection();
                    }
                }
                updateCallsManagerState();
            }
            Trace.endSection();
        }
        manageDsdaInCallTones(false);
    }

    /**
     * Checks which call should be visible to the user and have audio focus.
     */
    private void updateForegroundCall() {
        Trace.beginSection("updateForegroundCall");
        Call newForegroundCall = null;
            // TODO: Foreground-ness needs to be explicitly set. No call, regardless
            // of its state will be foreground by default and instead the connection service should
            // be notified when its calls enter and exit foreground state. Foreground will mean that
            // the call should play audio and listen to microphone if it wants.

        if (TelephonyManager.getDefault().getMultiSimConfiguration()
                == TelephonyManager.MultiSimVariants.DSDA) {
            String lchSub = getLchSub();
            for (Call call : mCalls) {
                // Only top-level calls can be in foreground
                if (call.getParentCall() != null) {
                    continue;
                }

                PhoneAccountHandle ph = call.getTargetPhoneAccount();
                if (ph != null && ph.getId().equals(lchSub)) continue;
                // Active calls have priority.
                if (call.isActive()) {
                    newForegroundCall = call;
                    break;
                }

                // If only call in call list is held call it's also a foreground call
                if (mCalls.size() == 1 && call.getState() == CallState.ON_HOLD) {
                    newForegroundCall = call;
                }

                if ((call.isAlive() && call.getState() != CallState.ON_HOLD)
                     || call.getState() == CallState.RINGING) {
                    newForegroundCall = call;
                    // Don't break in case there's an active call that has priority.
                }
            }
            // if active sub doesn't have any calls, then consider calls on all subs,
            // which ever call is active set that as foreground call. give more priority
            // to ringing call on LCH sub over active call.
            if (newForegroundCall == null) {
                newForegroundCall = getFirstCallWithState(CallState.RINGING);
                if (newForegroundCall == null) {
                    newForegroundCall = getFirstCallWithState(CallState.ACTIVE);
                }
            }
        } else {
            for (Call call : mCalls) {
                // Only top-level calls can be in foreground
                if (call.getParentCall() != null) {
                    continue;
                }

                // Active calls have priority.
                if (call.isActive()) {
                    newForegroundCall = call;
                    break;
                }

                // If only call in call list is held call it's also a foreground call
                if (mCalls.size() == 1 && call.getState() == CallState.ON_HOLD) {
                    newForegroundCall = call;
                }

                if ((call.isAlive() && call.getState() != CallState.ON_HOLD)
                     || call.getState() == CallState.RINGING) {
                    newForegroundCall = call;
                    // Don't break in case there's an active call that has priority.
                }
            }
        }

        /* In the case where there are 2 calls, when the Hold button is pressed for active
         * call, as an intermediate state we would have both calls in held state before
         * the background call is moved to active state. In such an intermediate stage
         * updating the newForegroundCall to null causes issues with abandoning audio
         * focus. Skip updating the foreground call with null in such cases. */
        if (newForegroundCall == null && getFirstCallWithState(CallState.ON_HOLD) != null) {
            Log.v(this, "Skip updating foreground call in intermediate stage");
            newForegroundCall = mForegroundCall;
        }

        if (newForegroundCall != mForegroundCall) {
            Log.v(this, "Updating foreground call, %s -> %s.", mForegroundCall, newForegroundCall);
            Call oldForegroundCall = mForegroundCall;
            mForegroundCall = newForegroundCall;

            for (CallsManagerListener listener : mListeners) {
                if (Log.SYSTRACE_DEBUG) {
                    Trace.beginSection(listener.getClass().toString() + " updateForegroundCall");
                }
                listener.onForegroundCallChanged(oldForegroundCall, mForegroundCall);
                if (Log.SYSTRACE_DEBUG) {
                    Trace.endSection();
                }
            }
        }
        Trace.endSection();
    }

    private void updateCanAddCall() {
        boolean newCanAddCall = canAddCall();
        if (newCanAddCall != mCanAddCall) {
            mCanAddCall = newCanAddCall;
            for (CallsManagerListener listener : mListeners) {
                if (Log.SYSTRACE_DEBUG) {
                    Trace.beginSection(listener.getClass().toString() + " updateCanAddCall");
                }
                listener.onCanAddCallChanged(mCanAddCall);
                if (Log.SYSTRACE_DEBUG) {
                    Trace.endSection();
                }
            }
        }
    }

    private void updateCallsManagerState() {
        updateForegroundCall();
        updateCanAddCall();
    }

    private boolean isPotentialMMICode(Uri handle) {
        return (handle != null && handle.getSchemeSpecificPart() != null
                && handle.getSchemeSpecificPart().contains("#"));
    }

    /**
     * Determines if a dialed number is potentially an In-Call MMI code.  In-Call MMI codes are
     * MMI codes which can be dialed when one or more calls are in progress.
     * <P>
     * Checks for numbers formatted similar to the MMI codes defined in:
     * {@link com.android.internal.telephony.gsm.GSMPhone#handleInCallMmiCommands(String)}
     * and
     * {@link com.android.internal.telephony.imsphone.ImsPhone#handleInCallMmiCommands(String)}
     *
     * @param handle The URI to call.
     * @return {@code True} if the URI represents a number which could be an in-call MMI code.
     */
    private boolean isPotentialInCallMMICode(Uri handle) {
        if (handle != null && handle.getSchemeSpecificPart() != null &&
                handle.getScheme().equals(PhoneAccount.SCHEME_TEL)) {

            String dialedNumber = handle.getSchemeSpecificPart();
            return (dialedNumber.equals("0") ||
                    (dialedNumber.startsWith("1") && dialedNumber.length() <= 2) ||
                    (dialedNumber.startsWith("2") && dialedNumber.length() <= 2) ||
                    dialedNumber.equals("3") ||
                    dialedNumber.equals("4") ||
                    dialedNumber.equals("5"));
        }
        return false;
    }

    private int getNumCallsWithState(int... states) {
        int count = 0;
        for (int state : states) {
            for (Call call : mCalls) {
                if (call.getParentCall() == null && call.getState() == state) {
                    count++;
                }
            }
        }
        return count;
    }

    private int getNumCallsWithState(String subId, int... states) {
        int count = 0;
        for (int state : states) {
            for (Call call : mCalls) {
                if (call.getParentCall() == null && call.getState() == state
                        && call.getTargetPhoneAccount() != null
                        && isSamePhAccIdOrSipId(call.getTargetPhoneAccount().getId(), subId)) {
                    count++;
                }
            }
        }
        return count;
    }

    private boolean hasMaximumLiveCalls() {
        return MAXIMUM_LIVE_CALLS <= getNumCallsWithState(LIVE_CALL_STATES);
    }

    private boolean hasMaximumLiveCalls(String subId) {
        return MAXIMUM_LIVE_CALLS <= getNumCallsWithState(subId, LIVE_CALL_STATES);
    }

    private boolean hasMaximumHoldingCalls() {
        return MAXIMUM_HOLD_CALLS <= getNumCallsWithState(CallState.ON_HOLD);
    }

    private boolean hasMaximumHoldingCalls(String subId) {
        return MAXIMUM_HOLD_CALLS <= getNumCallsWithState(subId, CallState.ON_HOLD);
    }

    private boolean hasMaximumRingingCalls() {
        return MAXIMUM_RINGING_CALLS <= getNumCallsWithState(CallState.RINGING);
    }

    private boolean hasMaximumRingingCalls(String subId) {
        return MAXIMUM_RINGING_CALLS <= getNumCallsWithState(subId, CallState.RINGING);
    }

    private boolean hasMaximumOutgoingCalls() {
        return MAXIMUM_OUTGOING_CALLS <= getNumCallsWithState(OUTGOING_CALL_STATES);
    }

    private boolean hasMaximumDialingCalls() {
        return MAXIMUM_DIALING_CALLS <= getNumCallsWithState(CallState.DIALING);
    }

    private boolean makeRoomForOutgoingCall(Call call, boolean isEmergency) {
        if (TelephonyManager.getDefault().getMultiSimConfiguration()
                == TelephonyManager.MultiSimVariants.DSDA) {
            return makeRoomForOutgoingCallForDsda(call, isEmergency);
        }
        if (hasMaximumLiveCalls()) {
            // NOTE: If the amount of live calls changes beyond 1, this logic will probably
            // have to change.
            Call liveCall = getFirstCallWithState(call, LIVE_CALL_STATES);
            Log.i(this, "makeRoomForOutgoingCall call = " + call + " livecall = " +
                   liveCall);

            if (call == liveCall) {
                // If the call is already the foreground call, then we are golden.
                // This can happen after the user selects an account in the SELECT_PHONE_ACCOUNT
                // state since the call was already populated into the list.
                return true;
            }

            if (hasMaximumOutgoingCalls()) {
                Call outgoingCall = getFirstCallWithState(OUTGOING_CALL_STATES);
                if (isEmergency && !outgoingCall.isEmergencyCall()) {
                    // Disconnect the current outgoing call if it's not an emergency call. If the
                    // user tries to make two outgoing calls to different emergency call numbers,
                    // we will try to connect the first outgoing call.
                    outgoingCall.disconnect();
                    return true;
                }
                if (outgoingCall.getState() == CallState.SELECT_PHONE_ACCOUNT) {
                    // If there is an orphaned call in the {@link CallState#SELECT_PHONE_ACCOUNT}
                    // state, just disconnect it since the user has explicitly started a new call.
                    outgoingCall.disconnect();
                    return true;
                }
                return false;
            }

            if (hasMaximumHoldingCalls()) {
                // There is no more room for any more calls, unless it's an emergency.
                if (isEmergency) {
                    // Kill the current active call, this is easier then trying to disconnect a
                    // holding call and hold an active call.
                    liveCall.disconnect();
                    return true;
                }
                return false;  // No more room!
            }

            // We have room for at least one more holding call at this point.

            // TODO: Remove once b/23035408 has been corrected.
            // If the live call is a conference, it will not have a target phone account set.  This
            // means the check to see if the live call has the same target phone account as the new
            // call will not cause us to bail early.  As a result, we'll end up holding the
            // ongoing conference call.  However, the ConnectionService is already doing that.  This
            // has caused problems with some carriers.  As a workaround until b/23035408 is
            // corrected, we will try and get the target phone account for one of the conference's
            // children and use that instead.
            PhoneAccountHandle liveCallPhoneAccount = liveCall.getTargetPhoneAccount();
            if (liveCallPhoneAccount == null && liveCall.isConference() &&
                    !liveCall.getChildCalls().isEmpty()) {
                liveCallPhoneAccount = getFirstChildPhoneAccount(liveCall);
                Log.i(this, "makeRoomForOutgoingCall: using child call PhoneAccount = " +
                        liveCallPhoneAccount);
            }

            // First thing, if we are trying to make a call with the same phone account as the live
            // call, then allow it so that the connection service can make its own decision about
            // how to handle the new call relative to the current one.
            if (Objects.equals(liveCallPhoneAccount, call.getTargetPhoneAccount())) {
                Log.i(this, "makeRoomForOutgoingCall: phoneAccount matches.");
                return true;
            } else if (call.getTargetPhoneAccount() == null) {
                // Without a phone account, we can't say reliably that the call will fail.
                // If the user chooses the same phone account as the live call, then it's
                // still possible that the call can be made (like with CDMA calls not supporting
                // hold but they still support adding a call by going immediately into conference
                // mode). Return true here and we'll run this code again after user chooses an
                // account.
                return true;
            }

            // Try to hold the live call before attempting the new outgoing call.
            if (liveCall.can(Connection.CAPABILITY_HOLD)) {
                Log.i(this, "makeRoomForOutgoingCall: holding live call.");
                liveCall.hold();
                return true;
            }

            // The live call cannot be held so we're out of luck here.  There's no room.
            return false;
        }
        return true;
    }

    private boolean makeRoomForOutgoingCallForDsda(Call call, boolean isEmergency) {
        if (isEmergency || (call.getState() == CallState.SELECT_PHONE_ACCOUNT)) {
            return true;
        }

        PhoneAccountHandle phAcc = call.getTargetPhoneAccount();
        if (phAcc == null) {
            if (getNumCallsWithState(LIVE_CALL_STATES) == MAXIMUM_DSDA_LIVE_CALLS
                    && getNumCallsWithState(CallState.ON_HOLD) == MAXIMUM_DSDA_HOLD_CALLS) {
                return false;
            } else {
                return true;
            }
        }
        if (hasMaximumLiveCalls(phAcc.getId())) {
            // NOTE: If the amount of live calls changes beyond 1, this logic will probably
            // have to change.
            Call liveCall = getFirstCallWithState(phAcc.getId(), call, LIVE_CALL_STATES);

            if (hasMaximumHoldingCalls(phAcc.getId())) {
                // There is no more room for any more calls, unless it's an emergency.
                return false;  // No more room!
            }
            if (Objects.equals(liveCall.getTargetPhoneAccount(), call.getTargetPhoneAccount())) {
                return true;
            }
            // Try to hold the live call before attempting the new outgoing call.
            if (liveCall.can(Connection.CAPABILITY_HOLD)) {
                liveCall.hold();
                return true;
            }

            // The live call cannot be held so we're out of luck here.  There's no room.
            return false;
        }
        return true;
    }

    /**
     * Given a call, find the first non-null phone account handle of its children.
     *
     * @param parentCall The parent call.
     * @return The first non-null phone account handle of the children, or {@code null} if none.
     */
    private PhoneAccountHandle getFirstChildPhoneAccount(Call parentCall) {
        for (Call childCall : parentCall.getChildCalls()) {
            PhoneAccountHandle childPhoneAccount = childCall.getTargetPhoneAccount();
            if (childPhoneAccount != null) {
                return childPhoneAccount;
            }
        }
        return null;
    }

    /**
     * Checks to see if the call should be on speakerphone and if so, set it.
     */
    private void maybeMoveToSpeakerPhone(Call call) {
        if (call.getStartWithSpeakerphoneOn()) {
            setAudioRoute(CallAudioState.ROUTE_SPEAKER);
            call.setStartWithSpeakerphoneOn(false);
        }
    }

    private void maybeMoveToEarpiece(Call call) {
        if (!call.getStartWithSpeakerphoneOn() && !mWiredHeadsetManager.isPluggedIn() &&
                !mCallAudioManager.isBluetoothDeviceAvailable()) {
            setAudioRoute(CallAudioState.ROUTE_EARPIECE);
        }
    }

    /**
     * Creates a new call for an existing connection.
     *
     * @param callId The id of the new call.
     * @param connection The connection information.
     * @return The new call.
     */
    Call createCallForExistingConnection(String callId, ParcelableConnection connection) {
        Call call = new Call(
                mContext,
                this,
                mLock,
                mConnectionServiceRepository,
                mContactsAsyncHelper,
                mCallerInfoAsyncQueryFactory,
                connection.getHandle() /* handle */,
                null /* gatewayInfo */,
                null /* connectionManagerPhoneAccount */,
                connection.getPhoneAccount(), /* targetPhoneAccountHandle */
                false /* isIncoming */,
                false /* isConference */,
                connection.getConnectTimeMillis() /* connectTimeMillis */);

        setCallState(call, Call.getStateFromConnectionState(connection.getState()),
                "existing connection");
        call.setConnectionCapabilities(connection.getConnectionCapabilities());
        call.setCallerDisplayName(connection.getCallerDisplayName(),
                connection.getCallerDisplayNamePresentation());

        call.addListener(this);
        addCall(call);

        return call;
    }

    /**
     * Dumps the state of the {@link CallsManager}.
     *
     * @param pw The {@code IndentingPrintWriter} to write the state to.
     */
    public void dump(IndentingPrintWriter pw) {
        mContext.enforceCallingOrSelfPermission(android.Manifest.permission.DUMP, TAG);
        if (mCalls != null) {
            pw.println("mCalls: ");
            pw.increaseIndent();
            for (Call call : mCalls) {
                pw.println(call);
            }
            pw.decreaseIndent();
        }
        pw.println("mForegroundCall: " + (mForegroundCall == null ? "none" : mForegroundCall));

        if (mCallAudioManager != null) {
            pw.println("mCallAudioManager:");
            pw.increaseIndent();
            mCallAudioManager.dump(pw);
            pw.decreaseIndent();
        }

        if (mTtyManager != null) {
            pw.println("mTtyManager:");
            pw.increaseIndent();
            mTtyManager.dump(pw);
            pw.decreaseIndent();
        }

        if (mInCallController != null) {
            pw.println("mInCallController:");
            pw.increaseIndent();
            mInCallController.dump(pw);
            pw.decreaseIndent();
        }

        if (mConnectionServiceRepository != null) {
            pw.println("mConnectionServiceRepository:");
            pw.increaseIndent();
            mConnectionServiceRepository.dump(pw);
            pw.decreaseIndent();
        }
    }

    private final Handler mLchHandler = new LchHandler();
    private final class LchHandler extends Handler {
        @Override
        public void handleMessage(Message msg) {
            switch (msg.what) {
                case PHONE_START_DSDA_INCALL_TONE:
                    Log.d(this, "Start DSDA incall tones...");
                    startDsdaInCallTones();
                    break;
                case LCH_PLAY_DTMF:
                    playLchDtmf();
                    break;
                case LCH_STOP_DTMF:
                    stopLchDtmf();
                    break;
            }
        }
    }

    public void switchToOtherActiveSub(String subId) {
        if (TelephonyManager.getDefault().getMultiSimConfiguration()
                != TelephonyManager.MultiSimVariants.DSDA) {
            return;
        }
        Log.d(this, "switchToOtherActiveSub sub:" + subId);
        setActiveSubscription(subId);
        updateLchStatus(subId);
        manageDsdaInCallTones(true);
        updateForegroundCall();
    }

    public synchronized void setActiveSubscription(String subId) {
        Log.d(this, "setActiveSubscription = " + subId);
        if (TelephonyManager.getDefault().getMultiSimConfiguration()
                != TelephonyManager.MultiSimVariants.DSDA) {
            return;
        }
        boolean changed = false;
        for (PhoneAccountHandle ph : getPhoneAccountRegistrar().getSimPhoneAccounts()) {
            PhoneAccount phAcc = getPhoneAccountRegistrar().getPhoneAccount(ph);
            if (subId != null && subId.equals(ph.getId())
                    && (phAcc != null) && !phAcc.isSet(PhoneAccount.ACTIVE)) {
                changed = true;
                phAcc.setBit(PhoneAccount.ACTIVE);
            } else if (subId != null && !subId.equals(ph.getId())
                    && (phAcc != null) && phAcc.isSet(PhoneAccount.ACTIVE)) {
                changed = true;
                phAcc.unSetBit(PhoneAccount.ACTIVE);
            } else if ((subId == null) && (phAcc != null) && phAcc.isSet(PhoneAccount.ACTIVE)) {
                phAcc.unSetBit(PhoneAccount.ACTIVE);
            }
        }
        if (!changed) {
            Log.d(this, "setActiveSubscription not changed ");
            return;
        } else {
            Log.d(this, "setActiveSubscription changed " );
            for (Call call : mCalls) {
                PhoneAccountHandle ph = call.getTargetPhoneAccount();
                if (ph != null) {
                    call.mIsActiveSub = ph.getId().equals(subId) ? true : false;
                }
                for (CallsManagerListener listener : mListeners) {
                    listener.onCallStateChanged(call, call.getState(), call.getState());
                }
            }
        }
    }

    public String getActiveSubscription() {
        for (PhoneAccountHandle ph : getPhoneAccountRegistrar().getSimPhoneAccounts()) {
            if (getPhoneAccountRegistrar()
                    .getPhoneAccount(ph).isSet(PhoneAccount.ACTIVE)) {
                Log.d(this, "getActiveSubscription: " + ph.getId());
                return ph.getId();
            }
        }
        return null;
    }

    private String getConversationSub() {
        for (PhoneAccountHandle ph : getPhoneAccountRegistrar().getSimPhoneAccounts()) {
            PhoneAccount phAcc = getPhoneAccountRegistrar().getPhoneAccount(ph);
            if (phAcc != null && !phAcc.isSet(PhoneAccount.LCH) &&
                    (getFirstCallWithState(ph.getId(), CallState.ACTIVE, CallState.DIALING,
                        CallState.ON_HOLD) != null)) {
                Log.d(this, "getConversationSub: " + ph.getId());
                return ph.getId();
            }
        }
        return null;
    }

    void manageDsdaInCallTones(boolean isSubSwitch) {
        Log.d(this, " entered manageDsdaInCallTones ");

        // If there is no background active subscription available, stop playing the tones.
        // Do not start/stop LCH/SCH tones when phone is in RINGING state.
        if (getLchSub() != null && !hasRingingCall()) {
            //If sub switch happens re-start the tones with a delay of 100msec.
            if (isSubSwitch) {
                Log.d(this, " manageDsdaInCallTones: re-start playing tones, lch sub = "
                        + getLchSub());
                reStartDsdaInCallTones();
            } else {
                Log.d(this, " entered manageDsdaInCallTones ");
                startDsdaInCallTones();
            }
        } else if (getLchSub() == null) {
            // if there is no sub in Lch state, then stop playing the tones
            stopMSimInCallTones();
        }
    }

    private void reStartDsdaInCallTones() {
        Log.d(this, " reStartDsdaInCallTones");
        stopMSimInCallTones();
        /* Remove any pending PHONE_START_DSDA_INCALL_TONE messages from queue */
        mLchHandler.removeMessages(PHONE_START_DSDA_INCALL_TONE);
        Message message = Message.obtain(mLchHandler, PHONE_START_DSDA_INCALL_TONE);
        mLchHandler.sendMessageDelayed(message, 100);
    }

    /**
     * Returns the first call that it finds with the given states for given subscription.
     * The states are treated as having priority order so that any call with the first
     * state will be returned before any call with states listed later in the parameter list.
     */
    Call getFirstCallWithState(String sub, int... states) {
        for (int currentState : states) {
            // check the foreground first
            if (mForegroundCall != null && mForegroundCall.getState() == currentState
                    && (mForegroundCall.getTargetPhoneAccount() != null)
                    && isSamePhAccIdOrSipId(mForegroundCall.getTargetPhoneAccount().getId(),
                    sub)) {
                return mForegroundCall;
            }

            for (Call call : mCalls) {
                if ((currentState == call.getState()) &&
                        (call.getTargetPhoneAccount() != null) &&
                        (isSamePhAccIdOrSipId(call.getTargetPhoneAccount().getId(), sub))) {
                    return call;
                }
            }
        }
        return null;
    }

    private String getLchSub() {
        for (PhoneAccountHandle ph : getPhoneAccountRegistrar().getSimPhoneAccounts()) {
            PhoneAccount phAcc = getPhoneAccountRegistrar().getPhoneAccount(ph);
            if (phAcc != null && phAcc.isSet(PhoneAccount.LCH)) {
                return ph.getId();
            }
        }
        return null;
    }

    private void playLchDtmf() {
        if (mLchSub != null || mLchHandler.hasMessages(LCH_PLAY_DTMF)) {
            // Ignore any redundant requests to start playing tones
            return;
        }
        mLchSub = getLchSub();
        Log.d(this, " playLchDtmf... lch sub " + mLchSub);
        if (mLchSub == null) return;
        removeAnyPendingDtmfMsgs();
        char c = mContext.getResources()
                .getString(R.string.lch_dtmf_key).charAt(0);
        Call call = getNonRingingLiveCall(mLchSub);
        if (call == null) {
            mLchSub = null;
            return;
        }
        call.playDtmfTone(c);
        // Keep playing LCH DTMF tone to remote party on LCH call, with periodicity
        // "LCH_DTMF_PERIODICITY" until call moves out of LCH.
        mLchHandler.sendMessageDelayed(Message.obtain(mLchHandler, LCH_PLAY_DTMF),
                LCH_DTMF_PERIODICITY);
        mLchHandler.sendMessageDelayed(Message.obtain(mLchHandler, LCH_STOP_DTMF), LCH_DTMF_PERIOD);
    }

    private Call getNonRingingLiveCall(String subId) {
        return getFirstCallWithState(subId, CallState.DIALING,
                CallState.ACTIVE, CallState.ON_HOLD);
    }

    private void stopLchDtmf() {
        if (mLchSub != null) {
            // Ignore any redundant requests to stop playing tones
            Call call = getNonRingingLiveCall(mLchSub);
            Log.d(this, " stopLchDtmf... call: " + call + " mLchSub:" + mLchSub);
            if (call == null) {
                mLchSub = null;
                return;
            }
            call.stopDtmfTone();
        }
        mLchSub = null;
    }

    private void startDsdaInCallTones() {
        if (mLocalCallReminderTonePlayer == null) {
            Log.d(this, " Play local call hold reminder tone ");
            mLocalCallReminderTonePlayer =
                    mPlayerFactory.createPlayer(InCallTonePlayer.TONE_HOLD_RECALL);
            mLocalCallReminderTonePlayer.start();
        }
        if (sSupervisoryCallHoldToneConfig.equals("inband")) {
            // if "persist.radio.sch_tone" is set to "inband", play inband supervisory
            // call hold tone. if set to "dtmf", play the SCH tones
            // over DTMF, don't play SCH tones for anyother value.
            if (mSupervisoryCallHoldTonePlayer == null) {
                Log.d(this, " startDsdaInCallTones: Supervisory call hold tone ");
                mSupervisoryCallHoldTonePlayer =
                        mPlayerFactory.createPlayer(InCallTonePlayer.TONE_SUPERVISORY_CH);
                mSupervisoryCallHoldTonePlayer.start();
            }
        } else if (sSupervisoryCallHoldToneConfig.equals("dtmf")) {
            Log.d(this, " startDsdaInCallTones: Supervisory call hold tone over dtmf ");
            playLchDtmf();
        }
    }

    private void removeAnyPendingDtmfMsgs() {
        mLchHandler.removeMessages(LCH_PLAY_DTMF);
        mLchHandler.removeMessages(LCH_STOP_DTMF);
    }

    protected void stopMSimInCallTones() {
        if (mLocalCallReminderTonePlayer != null) {
            Log.d(this, " stopMSimInCallTones: local call hold reminder tone ");
            mLocalCallReminderTonePlayer.stopTone();
            mLocalCallReminderTonePlayer = null;
        }
        if (mSupervisoryCallHoldTonePlayer != null) {
            Log.d(this, " stopMSimInCallTones: Supervisory call hold tone ");
            mSupervisoryCallHoldTonePlayer.stopTone();
            mSupervisoryCallHoldTonePlayer = null;
        }
        if (sSupervisoryCallHoldToneConfig.equals("dtmf")) {
            Log.d(this, " stopMSimInCallTones: stop SCH Dtmf call hold tone ");
            stopLchDtmf();
            /* Remove any previous dtmf nssages from queue */
            removeAnyPendingDtmfMsgs();
        }
    }

    /**
     * Update the local call hold state for all subscriptions
     * 1 -- if call on local hold, 0 -- if call is not on local hold
     *
     * @param subInConversation is the sub user is currently active in subsription.
     * so if this sub is in LCH, then bring that sub out of LCH.
     */
    private void updateLchStatus(String subInConversation) {
        Call removeFromLch = null;
        Log.d(this, "updateLchStatus subInConversation: " + subInConversation);
        if (subInConversation != null && subInConversation.contains("sip")) {
            return;
        }
        for (PhoneAccountHandle ph : getPhoneAccountRegistrar().getSimPhoneAccounts()) {
            String sub = ph.getId();
            if (sub != null && sub.contains("sip")) {
                Log.d(this, "update lch. Skipping account: " + sub);
                continue;
            }
            PhoneAccount phAcc = getPhoneAccountRegistrar().getPhoneAccount(ph);
            boolean lchState = false;
            if (subInConversation != null && hasActiveOrHoldingCall(sub) &&
                    !sub.equals(subInConversation)) {
                // if sub is not conversation  sub and if it has an active
                // voice call then update lchStatus as Active
                lchState = true;
            }
            // Update state only if the new state is different
            if ((phAcc != null) && (lchState != phAcc.isSet(PhoneAccount.LCH))) {
                Call call = getNonRingingLiveCall(sub);
                Log.d(this, " setLocal Call Hold to  = " + lchState + " sub:" + sub);

                if (call != null) {
                    if (call.getChildCalls().size() > 1) {
                        // Since for a conference call corresponding telephonyconnection doesn't
                        // exist, so send lch request on its child call
                        call = call.getChildCalls().get(0);
                    }
                    if (lchState) {
                        if (dsdaSupportsLch) {
                            call.setLocalCallHold(true);
                        } else {
                            call.hold();
                        }
                    } else {
                        removeFromLch = call;
                    }
                }
                if (lchState) {
                    phAcc.setBit(PhoneAccount.LCH);
                } else {
                    phAcc.unSetBit(PhoneAccount.LCH);
                }
            }
        }
        if (removeFromLch != null) {
            // Ensure to send LCH disable request at last, to make sure that during switch
            // subscription, both subscriptions not to be in active(non-LCH) at any moment.
            if (dsdaSupportsLch) {
                removeFromLch.setLocalCallHold(false);
            } else {
                removeFromLch.unhold();
            }
        }
    }

    void resetCdmaConnectionTime(Call call) {
        call.setConnectTimeMillis(System.currentTimeMillis());
        if (mCalls.contains(call)) {
            for (CallsManagerListener listener : mListeners) {
                listener.onCallStateChanged(call, CallState.ACTIVE, CallState.ACTIVE);
            }
            updateForegroundCall();
        }
    }

    void onMergeFailed(Call call) {
        if (mCalls.contains(call)) {
            for (CallsManagerListener listener : mListeners) {
                listener.onMergeFailed(call);
            }
        }
    }

    protected boolean isCallBlacklisted(Call c) {
        final String number = c.getNumber();
        // See if the number is in the blacklist
        // Result is one of: MATCH_NONE, MATCH_LIST or MATCH_REGEX
        int listType = BlacklistUtils.isListed(mContext, number, BlacklistUtils.BLOCK_CALLS);
        if (listType != BlacklistUtils.MATCH_NONE) {
            // We have a match, set the user and hang up the call and notify
            Log.d(this, "Incoming call from " + number + " blocked.");
            mBlacklistCallNotifier.notifyBlacklistedCall(number,
                    c.getCreationTimeMillis(), listType);
            return true;
        }
        return false;
    }

    private static class CallWaitingListener implements DialogInterface
            .OnClickListener {

        private final Call mNewCall;
        private final Call mActiveCall;
        private final CallsManager mLocalCallsManager;
        private final int mVideoState;

        /* package */ CallWaitingListener(Call newCall, Call activeCall, int videoState,
                CallsManager callsManager) {
            mNewCall = newCall;
            mActiveCall = activeCall;
            mLocalCallsManager = callsManager;
            mVideoState = videoState;
        }

        @Override
        public void onClick(DialogInterface dialog, int which) {
            switch (which) {
                case DialogInterface.BUTTON_POSITIVE:
                    // Hold call
                    handleHoldCallAndAnswer();
                    break;
                case DialogInterface.BUTTON_NEGATIVE:
                default:
                    // End call
                    handleEndCallAndAnswer();
                    break;
            }
        }

        private void handleHoldCallAndAnswer() {
            // We only want one held call, so if we have a held call already we need to
            // disconnect it
            Call heldCall = mLocalCallsManager.getHeldCall();
            if (heldCall != null) {
                Log.v(this,
                        "Disconnecting held call %s before holding active call ", heldCall);
                heldCall.disconnect();
            }

            Log.v(this, "Holding active/dialing call %s before answering incoming call %s.",
                    mLocalCallsManager.mForegroundCall, mNewCall);

            mActiveCall.hold();
            // TODO: Wait until we get confirmation of
            // the active call being
            // on-hold before answering the new call.
            // TODO: Import logic from
            // CallManager.acceptCall()
            updateListeners();
        }

        private void handleEndCallAndAnswer() {
            // We don't want to hold, just disconnect

            Log.v(this, "Disconnecting active/dialing call %s before answering incoming call %s.",
                    mLocalCallsManager.mForegroundCall, mNewCall);

            mActiveCall.disconnect();
            // TODO: Wait until we get confirmation of
            // the active call being
            // on-hold before answering the new call.
            // TODO: Import logic from
            // CallManager.acceptCall()
            updateListeners();
        }

        private void updateListeners() {
            for (CallsManagerListener listener : mLocalCallsManager.mListeners) {
                listener.onIncomingCallAnswered(mNewCall);
            }
            mLocalCallsManager.updateLchStatus(mNewCall.getTargetPhoneAccount().getId());
            // We do not update the UI until we get
            // confirmation of
            // the answer() through
            // {@link #markCallAsActive}.
            mNewCall.answer(mVideoState);
            if (mLocalCallsManager.isSpeakerphoneAutoEnabled(mVideoState)) {
                mNewCall.setStartWithSpeakerphoneOn(true);
            }
        }

    }

}<|MERGE_RESOLUTION|>--- conflicted
+++ resolved
@@ -799,8 +799,6 @@
                 || mDockManager.isDocked());
         call.setVideoState(videoState);
 
-<<<<<<< HEAD
-=======
         if (speakerphoneOn) {
             Log.i(this, "%s Starting with speakerphone as requested", call);
         } else {
@@ -813,7 +811,6 @@
         call.setStartWithSpeakerphoneOn(speakerphoneOn
                 || (useSpeakerWhenDocked && mDockManager.isDocked()));
 
->>>>>>> 818a79f3
         if (call.isEmergencyCall()) {
             // Emergency -- CreateConnectionProcessor will choose accounts automatically
             call.setTargetPhoneAccount(null);
