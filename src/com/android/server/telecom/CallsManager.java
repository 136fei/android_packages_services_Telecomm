--- conflicted
+++ resolved
@@ -1160,11 +1160,7 @@
             if (activeCall != null && activeCall != call &&
                     (activeCall.isActive() ||
                      activeCall.getState() == CallState.DIALING ||
-<<<<<<< HEAD
-                     activeCall.getState() == CallState.PULLING)) {
-=======
                      activeCall.getState() == CallState.PULLING )) {
->>>>>>> 6fc5c603
                 if (0 == (activeCall.getConnectionCapabilities()
                         & Connection.CAPABILITY_HOLD)) {
                     // This call does not support hold.  If it is from a different connection
