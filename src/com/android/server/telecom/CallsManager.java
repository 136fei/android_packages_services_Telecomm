/*
 * Copyright (C) 2013 The Android Open Source Project
 *
 * Licensed under the Apache License, Version 2.0 (the "License");
 * you may not use this file except in compliance with the License.
 * You may obtain a copy of the License at
 *
 *      http://www.apache.org/licenses/LICENSE-2.0
 *
 * Unless required by applicable law or agreed to in writing, software
 * distributed under the License is distributed on an "AS IS" BASIS,
 * WITHOUT WARRANTIES OR CONDITIONS OF ANY KIND, either express or implied.
 * See the License for the specific language governing permissions and
 * limitations under the License.
 */

package com.android.server.telecom;

import android.app.ActivityManager;
import android.app.NotificationManager;
import android.content.Context;
import android.content.pm.UserInfo;
import android.content.Intent;
import android.media.AudioManager;
import android.net.Uri;
import android.os.Bundle;
import android.os.Handler;
import android.os.Looper;
import android.os.Message;
import android.os.Process;
import android.os.RemoteException;
import android.os.ServiceManager;
import android.os.SystemClock;
import android.os.SystemProperties;
import android.os.SystemVibrator;
import android.os.Trace;
import android.os.UserHandle;
import android.os.UserManager;
import android.provider.CallLog.Calls;
import android.provider.Settings;
import android.telecom.CallAudioState;
import android.telecom.Conference;
import android.telecom.Connection;
import android.telecom.DisconnectCause;
import android.telecom.GatewayInfo;
import android.telecom.ParcelableConference;
import android.telecom.ParcelableConnection;
import android.telecom.PhoneAccount;
import android.telecom.PhoneAccountHandle;
import android.telecom.TelecomManager;
import android.telecom.VideoProfile;
import android.telephony.PhoneNumberUtils;
import android.telephony.TelephonyManager;
import android.text.TextUtils;
import android.widget.Toast;

import com.android.internal.annotations.VisibleForTesting;
import com.android.internal.telephony.AsyncEmergencyContactNotifier;
import com.android.internal.telephony.PhoneConstants;
import com.android.internal.telephony.TelephonyProperties;
import com.android.internal.util.IndentingPrintWriter;
import com.android.server.telecom.TelecomServiceImpl.DefaultDialerManagerAdapter;
import com.android.server.telecom.callfiltering.AsyncBlockCheckFilter;
import com.android.server.telecom.callfiltering.BlockCheckerAdapter;
import com.android.server.telecom.callfiltering.CallFilterResultCallback;
import com.android.server.telecom.callfiltering.CallFilteringResult;
import com.android.server.telecom.callfiltering.CallScreeningServiceFilter;
import com.android.server.telecom.callfiltering.DirectToVoicemailCallFilter;
import com.android.server.telecom.callfiltering.IncomingCallFilter;
import com.android.server.telecom.components.ErrorDialogActivity;

import java.util.ArrayList;
import java.util.Arrays;
import com.android.server.telecom.ui.ViceNotificationImpl;

import java.util.Collection;
import java.util.Collections;
import java.util.Iterator;
import java.util.HashMap;
import java.util.HashSet;
import java.util.Iterator;
import java.util.List;
import java.util.Map;
import java.util.Objects;
import java.util.Optional;
import java.util.Set;
import java.util.concurrent.ConcurrentHashMap;

import org.codeaurora.ims.QtiCallConstants;
import org.codeaurora.ims.utils.QtiImsExtUtils;
import org.codeaurora.internal.IExtTelephony;
/**
 * Singleton.
 *
 * NOTE: by design most APIs are package private, use the relevant adapter/s to allow
 * access from other packages specifically refraining from passing the CallsManager instance
 * beyond the com.android.server.telecom package boundary.
 */
@VisibleForTesting
public class CallsManager extends Call.ListenerBase
        implements VideoProviderProxy.Listener, CallFilterResultCallback {

    // TODO: Consider renaming this CallsManagerPlugin.
    @VisibleForTesting
    public interface CallsManagerListener {
        void onCallAdded(Call call);
        void onCallRemoved(Call call);
        void onCallStateChanged(Call call, int oldState, int newState);
        void onConnectionServiceChanged(
                Call call,
                ConnectionServiceWrapper oldService,
                ConnectionServiceWrapper newService);
        void onIncomingCallAnswered(Call call);
        void onIncomingCallRejected(Call call, boolean rejectWithMessage, String textMessage);
        void onCallAudioStateChanged(CallAudioState oldAudioState, CallAudioState newAudioState);
        void onRingbackRequested(Call call, boolean ringback);
        void onIsConferencedChanged(Call call);
        void onIsVoipAudioModeChanged(Call call);
        void onVideoStateChanged(Call call, int previousVideoState, int newVideoState);
        void onCanAddCallChanged(boolean canAddCall);
        void onSessionModifyRequestReceived(Call call, VideoProfile videoProfile);
        void onHoldToneRequested(Call call);
        void onExternalCallChanged(Call call, boolean isExternalCall);
    }

    private static final String TAG = "CallsManager";

    private static final int MAXIMUM_LIVE_CALLS = 1;
    private static final int MAXIMUM_HOLD_CALLS = 1;
    private static final int MAXIMUM_RINGING_CALLS = 1;
    private static final int MAXIMUM_DIALING_CALLS = 1;
    private static final int MAXIMUM_OUTGOING_CALLS = 1;
    private static final int MAXIMUM_TOP_LEVEL_CALLS = 2;
    private static final int MAXIMUM_DSDA_LIVE_CALLS = 2;
    private static final int MAXIMUM_DSDA_HOLD_CALLS = 2;
    private static final int MAXIMUM_DSDA_TOP_LEVEL_CALLS = 4;

    private static final int[] OUTGOING_CALL_STATES =
            {CallState.CONNECTING, CallState.SELECT_PHONE_ACCOUNT, CallState.DIALING,
                    CallState.PULLING};

    private static final int[] LIVE_CALL_STATES =
            {CallState.CONNECTING, CallState.SELECT_PHONE_ACCOUNT, CallState.DIALING,
                    CallState.PULLING, CallState.ACTIVE};

    public static final String TELECOM_CALL_ID_PREFIX = "TC@";

    // Maps call technologies in PhoneConstants to those in Analytics.
    private static final Map<Integer, Integer> sAnalyticsTechnologyMap;
    static {
        sAnalyticsTechnologyMap = new HashMap<>(5);
        sAnalyticsTechnologyMap.put(PhoneConstants.PHONE_TYPE_CDMA, Analytics.CDMA_PHONE);
        sAnalyticsTechnologyMap.put(PhoneConstants.PHONE_TYPE_GSM, Analytics.GSM_PHONE);
        sAnalyticsTechnologyMap.put(PhoneConstants.PHONE_TYPE_IMS, Analytics.IMS_PHONE);
        sAnalyticsTechnologyMap.put(PhoneConstants.PHONE_TYPE_SIP, Analytics.SIP_PHONE);
        sAnalyticsTechnologyMap.put(PhoneConstants.PHONE_TYPE_THIRD_PARTY,
                Analytics.THIRD_PARTY_PHONE);
    }

    /**
     * The main call repository. Keeps an instance of all live calls. New incoming and outgoing
     * calls are added to the map and removed when the calls move to the disconnected state.
     *
     * ConcurrentHashMap constructor params: 8 is initial table size, 0.9f is
     * load factor before resizing, 1 means we only expect a single thread to
     * access the map so make only a single shard
     */
    private final Set<Call> mCalls = Collections.newSetFromMap(
            new ConcurrentHashMap<Call, Boolean>(8, 0.9f, 1));

    /**
     * The current telecom call ID.  Used when creating new instances of {@link Call}.  Should
     * only be accessed using the {@link #getNextCallId()} method which synchronizes on the
     * {@link #mLock} sync root.
     */
    private int mCallId = 0;

    /**
     * Stores the current foreground user.
     */
    private UserHandle mCurrentUserHandle = UserHandle.of(ActivityManager.getCurrentUser());

    private final ConnectionServiceRepository mConnectionServiceRepository;
    private final DtmfLocalTonePlayer mDtmfLocalTonePlayer;
    private final InCallController mInCallController;
    private final CallAudioManager mCallAudioManager;
    private RespondViaSmsManager mRespondViaSmsManager;
    private final Ringer mRinger;
    private final InCallWakeLockController mInCallWakeLockController;
    // For this set initial table size to 16 because we add 13 listeners in
    // the CallsManager constructor.
    private final Set<CallsManagerListener> mListeners = Collections.newSetFromMap(
            new ConcurrentHashMap<CallsManagerListener, Boolean>(16, 0.9f, 1));
    private final HeadsetMediaButton mHeadsetMediaButton;
    private final WiredHeadsetManager mWiredHeadsetManager;
    private final BluetoothManager mBluetoothManager;
    private final DockManager mDockManager;
    private final TtyManager mTtyManager;
    private final ProximitySensorManager mProximitySensorManager;
    private final PhoneStateBroadcaster mPhoneStateBroadcaster;
    private final CallLogManager mCallLogManager;
    private final Context mContext;
    private final TelecomSystem.SyncRoot mLock;
    private final ContactsAsyncHelper mContactsAsyncHelper;
    private final CallerInfoAsyncQueryFactory mCallerInfoAsyncQueryFactory;
    private final PhoneAccountRegistrar mPhoneAccountRegistrar;
    private final MissedCallNotifier mMissedCallNotifier;
    private final CallerInfoLookupHelper mCallerInfoLookupHelper;
    private final DefaultDialerManagerAdapter mDefaultDialerManagerAdapter;
    private final Timeouts.Adapter mTimeoutsAdapter;
<<<<<<< HEAD
    private final ViceNotificationImpl mViceNotificationImpl;
=======
    private final PhoneNumberUtilsAdapter mPhoneNumberUtilsAdapter;
    private final NotificationManager mNotificationManager;
>>>>>>> a66a6cb1
    private final Set<Call> mLocallyDisconnectingCalls = new HashSet<>();
    private final Set<Call> mPendingCallsToDisconnect = new HashSet<>();
    /* Handler tied to thread in which CallManager was initialized. */
    private final Handler mHandler = new Handler(Looper.getMainLooper());

    private boolean mCanAddCall = true;

    private TelephonyManager.MultiSimVariants mRadioSimVariants = null;

    private static final int LCH_PLAY_DTMF = 100;
    private static final int LCH_STOP_DTMF = 101;
    private static final int PHONE_START_DSDA_INCALL_TONE = 102;
    private static final int SET_LOCAL_CALL_HOLD = 103;
    private static final int LCH_DTMF_PERIODICITY = 3000;
    private static final int LCH_DTMF_PERIOD = 500;
    private static final String sSupervisoryCallHoldToneConfig =
            SystemProperties.get("persist.radio.sch_tone", "none");
    private static final String ACTIVE_SUBSCRIPTION = "active_sub";
    private static InCallTonePlayer.Factory mPlayerFactory;
    private String mLchSub = null;

    private InCallTonePlayer mLocalCallReminderTonePlayer = null;

    private Runnable mStopTone;
    private String mActiveSub = null;
    private DsdaAdapter mDsdaAdapter = null;

    private HashMap<String, Boolean> mLchStatus = new HashMap<String, Boolean>();

    // Two global variables used to handle the Emergency Call when there
    // is no room available for emergency call. Buffer the Emergency Call
    // in mPendingMOEmerCall until the Current Active call is disconnected
    // successfully and place the mPendingMOEmerCall followed by clearing
    // buffer.
    private Call mPendingMOEmerCall = null;
    private Call mDisconnectingCall = null;

    /**
     * Initializes the required Telecom components.
     */
    CallsManager(
            Context context,
            TelecomSystem.SyncRoot lock,
            ContactsAsyncHelper contactsAsyncHelper,
            CallerInfoAsyncQueryFactory callerInfoAsyncQueryFactory,
            MissedCallNotifier missedCallNotifier,
            PhoneAccountRegistrar phoneAccountRegistrar,
            HeadsetMediaButtonFactory headsetMediaButtonFactory,
            ProximitySensorManagerFactory proximitySensorManagerFactory,
            InCallWakeLockControllerFactory inCallWakeLockControllerFactory,
            CallAudioManager.AudioServiceFactory audioServiceFactory,
            BluetoothManager bluetoothManager,
            WiredHeadsetManager wiredHeadsetManager,
            SystemStateProvider systemStateProvider,
            DefaultDialerManagerAdapter defaultDialerAdapter,
            Timeouts.Adapter timeoutsAdapter,
            AsyncRingtonePlayer asyncRingtonePlayer,
<<<<<<< HEAD
            ViceNotifier viceNotifier) {
=======
            PhoneNumberUtilsAdapter phoneNumberUtilsAdapter,
            InterruptionFilterProxy interruptionFilterProxy) {
>>>>>>> a66a6cb1
        mContext = context;
        mLock = lock;
        mPhoneNumberUtilsAdapter = phoneNumberUtilsAdapter;
        mContactsAsyncHelper = contactsAsyncHelper;
        mCallerInfoAsyncQueryFactory = callerInfoAsyncQueryFactory;
        mPhoneAccountRegistrar = phoneAccountRegistrar;
        mMissedCallNotifier = missedCallNotifier;
        StatusBarNotifier statusBarNotifier = new StatusBarNotifier(context, this);
        mWiredHeadsetManager = wiredHeadsetManager;
        mBluetoothManager = bluetoothManager;
        mDefaultDialerManagerAdapter = defaultDialerAdapter;
        mDockManager = new DockManager(context);
        mTimeoutsAdapter = timeoutsAdapter;
        mCallerInfoLookupHelper = new CallerInfoLookupHelper(context, mCallerInfoAsyncQueryFactory,
                mContactsAsyncHelper, mLock);

        mDtmfLocalTonePlayer = new DtmfLocalTonePlayer();
        mNotificationManager = (NotificationManager) context.getSystemService(
                Context.NOTIFICATION_SERVICE);
        CallAudioRouteStateMachine callAudioRouteStateMachine = new CallAudioRouteStateMachine(
                context,
                this,
                bluetoothManager,
                wiredHeadsetManager,
                statusBarNotifier,
                audioServiceFactory,
                interruptionFilterProxy,
                CallAudioRouteStateMachine.doesDeviceSupportEarpieceRoute()
        );
        callAudioRouteStateMachine.initialize();

        CallAudioRoutePeripheralAdapter callAudioRoutePeripheralAdapter =
                new CallAudioRoutePeripheralAdapter(
                        callAudioRouteStateMachine,
                        bluetoothManager,
                        wiredHeadsetManager,
                        mDockManager);

        InCallTonePlayer.Factory playerFactory = new InCallTonePlayer.Factory(
                callAudioRoutePeripheralAdapter, lock);

        SystemSettingsUtil systemSettingsUtil = new SystemSettingsUtil();
        RingtoneFactory ringtoneFactory = new RingtoneFactory(this, context);
        SystemVibrator systemVibrator = new SystemVibrator(context);
        mInCallController = new InCallController(
                context, mLock, this, systemStateProvider, defaultDialerAdapter, mTimeoutsAdapter);
        mRinger = new Ringer(playerFactory, context, systemSettingsUtil, asyncRingtonePlayer,
                ringtoneFactory, systemVibrator, mInCallController);

        mCallAudioManager = new CallAudioManager(callAudioRouteStateMachine,
                this,new CallAudioModeStateMachine((AudioManager)
                        mContext.getSystemService(Context.AUDIO_SERVICE)),
                playerFactory, mRinger, new RingbackPlayer(playerFactory), mDtmfLocalTonePlayer);

        mHeadsetMediaButton = headsetMediaButtonFactory.create(context, this, mLock);
        mPlayerFactory = playerFactory;
        mTtyManager = new TtyManager(context, mWiredHeadsetManager);
        mProximitySensorManager = proximitySensorManagerFactory.create(context, this);
        mPhoneStateBroadcaster = new PhoneStateBroadcaster(this);
        mCallLogManager = new CallLogManager(context, phoneAccountRegistrar, mMissedCallNotifier);
        mConnectionServiceRepository =
                new ConnectionServiceRepository(mPhoneAccountRegistrar, mContext, mLock, this);
        mInCallWakeLockController = inCallWakeLockControllerFactory.create(context, this);
        mViceNotificationImpl = viceNotifier.create(mContext, this);

        mListeners.add(mInCallWakeLockController);
        mListeners.add(statusBarNotifier);
        mListeners.add(mCallLogManager);
        mListeners.add(mPhoneStateBroadcaster);
        mListeners.add(mInCallController);
        mListeners.add(mCallAudioManager);
        mListeners.add(missedCallNotifier);
        mListeners.add(mHeadsetMediaButton);
        mListeners.add(mProximitySensorManager);
        mListeners.add(mViceNotificationImpl);

        // There is no USER_SWITCHED broadcast for user 0, handle it here explicitly.
        final UserManager userManager = UserManager.get(mContext);
        // Don't load missed call if it is run in split user model.
        if (userManager.isPrimaryUser()) {
            onUserSwitch(Process.myUserHandle());
        }
    }

    ViceNotificationImpl getViceNotificationImpl() {
        return mViceNotificationImpl;
    }

    public void setRespondViaSmsManager(RespondViaSmsManager respondViaSmsManager) {
        if (mRespondViaSmsManager != null) {
            mListeners.remove(mRespondViaSmsManager);
        }
        mRespondViaSmsManager = respondViaSmsManager;
        mListeners.add(respondViaSmsManager);
    }

    public RespondViaSmsManager getRespondViaSmsManager() {
        return mRespondViaSmsManager;
    }

    public CallerInfoLookupHelper getCallerInfoLookupHelper() {
        return mCallerInfoLookupHelper;
    }

    @Override
    public void onSuccessfulOutgoingCall(Call call, int callState) {
        Log.v(this, "onSuccessfulOutgoingCall, %s", call);

        setCallState(call, callState, "successful outgoing call");
        if (!mCalls.contains(call)) {
            // Call was not added previously in startOutgoingCall due to it being a potential MMI
            // code, so add it now.
            addCall(call);
        }

        // The call's ConnectionService has been updated.
        for (CallsManagerListener listener : mListeners) {
            listener.onConnectionServiceChanged(call, null, call.getConnectionService());
        }

        markCallAsDialing(call);
    }

    @Override
    public void onFailedOutgoingCall(Call call, DisconnectCause disconnectCause) {
        Log.v(this, "onFailedOutgoingCall, call: %s", call);

        markCallAsRemoved(call);
    }

    @Override
    public void onSuccessfulIncomingCall(Call incomingCall) {
        Log.d(this, "onSuccessfulIncomingCall");
        if (incomingCall.hasProperty(Connection.PROPERTY_EMERGENCY_CALLBACK_MODE)) {
            Log.i(this, "Skipping call filtering due to ECBM");
            onCallFilteringComplete(incomingCall, new CallFilteringResult(true, false, true, true));
            return;
        }

        List<IncomingCallFilter.CallFilter> filters = new ArrayList<>();
        filters.add(new DirectToVoicemailCallFilter(mCallerInfoLookupHelper));
        filters.add(new AsyncBlockCheckFilter(mContext, new BlockCheckerAdapter()));
        filters.add(new CallScreeningServiceFilter(mContext, this, mPhoneAccountRegistrar,
                mDefaultDialerManagerAdapter,
                new ParcelableCallUtils.Converter(), mLock));
        new IncomingCallFilter(mContext, this, incomingCall, mLock,
                mTimeoutsAdapter, filters).performFiltering();
    }

    @Override
    public void onCallFilteringComplete(Call incomingCall, CallFilteringResult result) {
        // Only set the incoming call as ringing if it isn't already disconnected. It is possible
        // that the connection service disconnected the call before it was even added to Telecom, in
        // which case it makes no sense to set it back to a ringing state.
        if (incomingCall.getState() != CallState.DISCONNECTED &&
                incomingCall.getState() != CallState.DISCONNECTING) {
            setCallState(incomingCall, CallState.RINGING,
                    result.shouldAllowCall ? "successful incoming call" : "blocking call");
        } else {
            Log.i(this, "onCallFilteringCompleted: call already disconnected.");
            return;
        }

        if (result.shouldAllowCall) {
            if (hasMaximumRingingCalls(incomingCall.getTargetPhoneAccount().getId())) {
                Log.i(this, "onCallFilteringCompleted: Call rejected! Exceeds maximum number of " +
                        "ringing calls.");
                rejectCallAndLog(incomingCall);
            } else if (hasMaximumDialingCalls()) {
                Log.i(this, "onCallFilteringCompleted: Call rejected! Exceeds maximum number of " +
                        "dialing calls.");
                rejectCallAndLog(incomingCall);
            } else if (!isIncomingVideoCallAllowed(incomingCall, mContext)) {
                Toast.makeText(mContext, mContext.getResources().
                        getString(R.string.incoming_call_failed_low_battery), Toast.LENGTH_LONG).
                        show();
                rejectCallAndLog(incomingCall);
            } else {
                addCall(incomingCall);
                setActiveSubscription(incomingCall.getTargetPhoneAccount().getId());
            }
        } else {
            if (result.shouldReject) {
                Log.i(this, "onCallFilteringCompleted: blocked call, rejecting.");
                incomingCall.reject(false, null);
            }
            if (result.shouldAddToCallLog) {
                Log.i(this, "onCallScreeningCompleted: blocked call, adding to call log.");
                if (result.shouldShowNotification) {
                    Log.w(this, "onCallScreeningCompleted: blocked call, showing notification.");
                }
                mCallLogManager.logCall(incomingCall, Calls.MISSED_TYPE,
                        result.shouldShowNotification);
            } else if (result.shouldShowNotification) {
                Log.i(this, "onCallScreeningCompleted: blocked call, showing notification.");
                mMissedCallNotifier.showMissedCallNotification(incomingCall);
            }
        }
    }

    /**
     * Determines if the incoming video call is allowed or not
     *
     * @param Call The incoming call.
     * @return {@code false} if incoming video call is not allowed.
     */
    private static boolean isIncomingVideoCallAllowed(Call call, Context context) {
        Bundle extras = call.getExtras();
        if (extras == null || (!isIncomingVideoCall(call)) ||
                QtiImsExtUtils.allowVideoCallsInLowBattery(context)) {
            Log.w(TAG, "isIncomingVideoCallAllowed: null Extras or not an incoming video call " +
                    "or allow video calls in low battery");
            return true;
        }

        final boolean isLowBattery = extras.getBoolean(QtiCallConstants.LOW_BATTERY_EXTRA_KEY,
                false);
        Log.d(TAG, "isIncomingVideoCallAllowed: lowbattery = " + isLowBattery);
        return !isLowBattery;
    }

    private static boolean isIncomingVideoCall(Call call) {
        if (VideoProfile.isAudioOnly(call.getVideoState())) {
            return false;
        }

        final int state = call.getState();
        return (state == CallState.RINGING);
    }

    @Override
    public void onFailedIncomingCall(Call call) {
        setCallState(call, CallState.DISCONNECTED, "failed incoming call");
        call.removeListener(this);
    }

    @Override
    public void onSuccessfulUnknownCall(Call call, int callState) {
        setCallState(call, callState, "successful unknown call");
        Log.i(this, "onSuccessfulUnknownCall for call %s", call);
        addCall(call);
    }

    @Override
    public void onFailedUnknownCall(Call call) {
        Log.i(this, "onFailedUnknownCall for call %s", call);
        setCallState(call, CallState.DISCONNECTED, "failed unknown call");
        call.removeListener(this);
    }

    @Override
    public void onRingbackRequested(Call call, boolean ringback) {
        for (CallsManagerListener listener : mListeners) {
            listener.onRingbackRequested(call, ringback);
        }
    }

    @Override
    public void onPostDialWait(Call call, String remaining) {
        mInCallController.onPostDialWait(call, remaining);
    }

    @Override
    public void onPostDialChar(final Call call, char nextChar) {
        if (PhoneNumberUtils.is12Key(nextChar)) {
            // Play tone if it is one of the dialpad digits, canceling out the previously queued
            // up stopTone runnable since playing a new tone automatically stops the previous tone.
            if (mStopTone != null) {
                mHandler.removeCallbacks(mStopTone.getRunnableToCancel());
                mStopTone.cancel();
            }

            mDtmfLocalTonePlayer.playTone(call, nextChar);

            mStopTone = new Runnable("CM.oPDC", mLock) {
                @Override
                public void loggedRun() {
                    // Set a timeout to stop the tone in case there isn't another tone to
                    // follow.
                    mDtmfLocalTonePlayer.stopTone(call);
                }
            };
            mHandler.postDelayed(mStopTone.prepare(),
                    Timeouts.getDelayBetweenDtmfTonesMillis(mContext.getContentResolver()));
        } else if (nextChar == 0 || nextChar == TelecomManager.DTMF_CHARACTER_WAIT ||
                nextChar == TelecomManager.DTMF_CHARACTER_PAUSE) {
            // Stop the tone if a tone is playing, removing any other stopTone callbacks since
            // the previous tone is being stopped anyway.
            if (mStopTone != null) {
                mHandler.removeCallbacks(mStopTone.getRunnableToCancel());
                mStopTone.cancel();
            }
            mDtmfLocalTonePlayer.stopTone(call);
        } else {
            Log.w(this, "onPostDialChar: invalid value %d", nextChar);
        }
    }

    @Override
    public void onParentChanged(Call call) {
        // parent-child relationship affects which call should be foreground, so do an update.
        updateCanAddCall();
        for (CallsManagerListener listener : mListeners) {
            listener.onIsConferencedChanged(call);
        }
    }

    @Override
    public void onChildrenChanged(Call call) {
        // parent-child relationship affects which call should be foreground, so do an update.
        updateCanAddCall();
        for (CallsManagerListener listener : mListeners) {
            listener.onIsConferencedChanged(call);
        }
    }

    @Override
    public void onIsVoipAudioModeChanged(Call call) {
        for (CallsManagerListener listener : mListeners) {
            listener.onIsVoipAudioModeChanged(call);
        }
    }

    @Override
    public void onVideoStateChanged(Call call, int previousVideoState, int newVideoState) {
        for (CallsManagerListener listener : mListeners) {
            listener.onVideoStateChanged(call, previousVideoState, newVideoState);
        }
    }

    @Override
    public boolean onCanceledViaNewOutgoingCallBroadcast(final Call call) {
        mPendingCallsToDisconnect.add(call);
        mHandler.postDelayed(new Runnable("CM.oCVNOCB", mLock) {
            @Override
            public void loggedRun() {
                if (mPendingCallsToDisconnect.remove(call)) {
                    Log.i(this, "Delayed disconnection of call: %s", call);
                    call.disconnect();
                }
            }
        }.prepare(), Timeouts.getNewOutgoingCallCancelMillis(mContext.getContentResolver()));

        return true;
    }

    /**
     * Handles changes to the {@link Connection.VideoProvider} for a call.  Adds the
     * {@link CallsManager} as a listener for the {@link VideoProviderProxy} which is created
     * in {@link Call#setVideoProvider(IVideoProvider)}.  This allows the {@link CallsManager} to
     * respond to callbacks from the {@link VideoProviderProxy}.
     *
     * @param call The call.
     */
    @Override
    public void onVideoCallProviderChanged(Call call) {
        VideoProviderProxy videoProviderProxy = call.getVideoProviderProxy();

        if (videoProviderProxy == null) {
            return;
        }

        videoProviderProxy.addListener(this);
    }

    /**
     * Handles session modification requests received via the {@link TelecomVideoCallCallback} for
     * a call.  Notifies listeners of the {@link CallsManager.CallsManagerListener} of the session
     * modification request.
     *
     * @param call The call.
     * @param videoProfile The {@link VideoProfile}.
     */
    @Override
    public void onSessionModifyRequestReceived(Call call, VideoProfile videoProfile) {
        int videoState = videoProfile != null ? videoProfile.getVideoState() :
                VideoProfile.STATE_AUDIO_ONLY;
        Log.v(TAG, "onSessionModifyRequestReceived : videoProfile = " + VideoProfile
                .videoStateToString(videoState));

        for (CallsManagerListener listener : mListeners) {
            listener.onSessionModifyRequestReceived(call, videoProfile);
        }
    }

    public Collection<Call> getCalls() {
        return Collections.unmodifiableCollection(mCalls);
    }

    /**
     * Play or stop a call hold tone for a call.  Triggered via
     * {@link Connection#sendConnectionEvent(String)} when the
     * {@link Connection#EVENT_ON_HOLD_TONE_START} event or
     * {@link Connection#EVENT_ON_HOLD_TONE_STOP} event is passed through to the
     *
     * @param call The call which requested the hold tone.
     */
    @Override
    public void onHoldToneRequested(Call call) {
        for (CallsManagerListener listener : mListeners) {
            listener.onHoldToneRequested(call);
        }
    }

    @VisibleForTesting
    public Call getForegroundCall() {
        if (mCallAudioManager == null) {
            // Happens when getForegroundCall is called before full initialization.
            return null;
        }
        return mCallAudioManager.getForegroundCall();
    }

    public UserHandle getCurrentUserHandle() {
        return mCurrentUserHandle;
    }

    public CallAudioManager getCallAudioManager() {
        return mCallAudioManager;
    }

    InCallController getInCallController() {
        return mInCallController;
    }

    @VisibleForTesting
    public boolean hasEmergencyCall() {
        for (Call call : mCalls) {
            if (call.isEmergencyCall()) {
                return true;
            }
        }
        return false;
    }

    boolean hasOnlyDisconnectedCalls() {
        for (Call call : mCalls) {
            if (!call.isDisconnected()) {
                return false;
            }
        }
        return true;
    }

    boolean hasVideoCall() {
        for (Call call : mCalls) {
            if (VideoProfile.isVideo(call.getVideoState())) {
                return true;
            }
        }
        return false;
    }

    @VisibleForTesting
    public CallAudioState getAudioState() {
        return mCallAudioManager.getCallAudioState();
    }

    boolean isTtySupported() {
        return mTtyManager.isTtySupported();
    }

    int getCurrentTtyMode() {
        return mTtyManager.getCurrentTtyMode();
    }

    @VisibleForTesting
    public void addListener(CallsManagerListener listener) {
        mListeners.add(listener);
    }

    void removeListener(CallsManagerListener listener) {
        mListeners.remove(listener);
    }

    /**
     * Starts the process to attach the call to a connection service.
     *
     * @param phoneAccountHandle The phone account which contains the component name of the
     *        connection service to use for this call.
     * @param extras The optional extras Bundle passed with the intent used for the incoming call.
     */
    void processIncomingCallIntent(PhoneAccountHandle phoneAccountHandle, Bundle extras) {
        Log.d(this, "processIncomingCallIntent");
        Uri handle = extras.getParcelable(TelecomManager.EXTRA_INCOMING_CALL_ADDRESS);
        if (handle == null) {
            // Required for backwards compatibility
            handle = extras.getParcelable(TelephonyManager.EXTRA_INCOMING_NUMBER);
        }
        Call call = new Call(
                getNextCallId(),
                mContext,
                this,
                mLock,
                mConnectionServiceRepository,
                mContactsAsyncHelper,
                mCallerInfoAsyncQueryFactory,
                mPhoneNumberUtilsAdapter,
                handle,
                null /* gatewayInfo */,
                null /* connectionManagerPhoneAccount */,
                phoneAccountHandle,
                Call.CALL_DIRECTION_INCOMING /* callDirection */,
                false /* forceAttachToExistingConnection */,
                false /* isConference */
        );

        call.initAnalytics();
        if (getForegroundCall() != null) {
            getForegroundCall().getAnalytics().setCallIsInterrupted(true);
            call.getAnalytics().setCallIsAdditional(true);
        }

        setIntentExtrasAndStartTime(call, extras);
        // TODO: Move this to be a part of addCall()
        call.addListener(this);
        call.startCreateConnection(mPhoneAccountRegistrar);
    }

    void addNewUnknownCall(PhoneAccountHandle phoneAccountHandle, Bundle extras) {
        Uri handle = extras.getParcelable(TelecomManager.EXTRA_UNKNOWN_CALL_HANDLE);
        Log.i(this, "addNewUnknownCall with handle: %s", Log.pii(handle));
        Call call = new Call(
                getNextCallId(),
                mContext,
                this,
                mLock,
                mConnectionServiceRepository,
                mContactsAsyncHelper,
                mCallerInfoAsyncQueryFactory,
                mPhoneNumberUtilsAdapter,
                handle,
                null /* gatewayInfo */,
                null /* connectionManagerPhoneAccount */,
                phoneAccountHandle,
                Call.CALL_DIRECTION_UNKNOWN /* callDirection */,
                // Use onCreateIncomingConnection in TelephonyConnectionService, so that we attach
                // to the existing connection instead of trying to create a new one.
                true /* forceAttachToExistingConnection */,
                false /* isConference */
        );
        call.initAnalytics();

        setIntentExtrasAndStartTime(call, extras);
        call.addListener(this);
        call.startCreateConnection(mPhoneAccountRegistrar);
    }

    private boolean areHandlesEqual(Uri handle1, Uri handle2) {
        if (handle1 == null || handle2 == null) {
            return handle1 == handle2;
        }

        if (!TextUtils.equals(handle1.getScheme(), handle2.getScheme())) {
            return false;
        }

        final String number1 = PhoneNumberUtils.normalizeNumber(handle1.getSchemeSpecificPart());
        final String number2 = PhoneNumberUtils.normalizeNumber(handle2.getSchemeSpecificPart());
        return TextUtils.equals(number1, number2);
    }

    private Call reuseOutgoingCall(Uri handle) {
        // Check to see if we can reuse any of the calls that are waiting to disconnect.
        // See {@link Call#abort} and {@link #onCanceledViaNewOutgoingCall} for more information.
        Call reusedCall = null;
        for (Iterator<Call> callIter = mPendingCallsToDisconnect.iterator(); callIter.hasNext();) {
            Call pendingCall = callIter.next();
            if (reusedCall == null && areHandlesEqual(pendingCall.getHandle(), handle)) {
                callIter.remove();
                Log.i(this, "Reusing disconnected call %s", pendingCall);
                reusedCall = pendingCall;
            } else {
                Log.i(this, "Not reusing disconnected call %s", pendingCall);
                pendingCall.disconnect();
            }
        }

        return reusedCall;
    }

    /**
     * Kicks off the first steps to creating an outgoing call so that InCallUI can launch.
     *
     * @param handle Handle to connect the call with.
     * @param phoneAccountHandle The phone account which contains the component name of the
     *        connection service to use for this call.
     * @param extras The optional extras Bundle passed with the intent used for the incoming call.
     * @param initiatingUser {@link UserHandle} of user that place the outgoing call.
     */
    Call startOutgoingCall(Uri handle, PhoneAccountHandle phoneAccountHandle, Bundle extras,
            UserHandle initiatingUser) {
        boolean isReusedCall = true;
        Call call = reuseOutgoingCall(handle);

        // Create a call with original handle. The handle may be changed when the call is attached
        // to a connection service, but in most cases will remain the same.
        if (call == null) {
            call = new Call(getNextCallId(), mContext,
                    this,
                    mLock,
                    mConnectionServiceRepository,
                    mContactsAsyncHelper,
                    mCallerInfoAsyncQueryFactory,
                    mPhoneNumberUtilsAdapter,
                    handle,
                    null /* gatewayInfo */,
                    null /* connectionManagerPhoneAccount */,
                    null /* phoneAccountHandle */,
                    Call.CALL_DIRECTION_OUTGOING /* callDirection */,
                    false /* forceAttachToExistingConnection */,
                    false /* isConference */
            );
<<<<<<< HEAD
            if ((extras != null) &&
                    extras.getBoolean(TelephonyProperties.EXTRA_DIAL_CONFERENCE_URI, false)) {
                //Reset PostDialDigits with empty string for ConfURI call.
                call.setPostDialDigits("");
            }
            call.setInitiatingUser(initiatingUser);

=======
>>>>>>> a66a6cb1
            call.initAnalytics();

            call.setInitiatingUser(initiatingUser);

            isReusedCall = false;
        }

        // Set the video state on the call early so that when it is added to the InCall UI the UI
        // knows to configure itself as a video call immediately.
        if (extras != null) {
            int videoState = extras.getInt(TelecomManager.EXTRA_START_CALL_WITH_VIDEO_STATE,
                    VideoProfile.STATE_AUDIO_ONLY);

            // If this is an emergency video call, we need to check if the phone account supports
            // emergency video calling.
            // Also, ensure we don't try to place an outgoing call with video if video is not
            // supported.
            if (VideoProfile.isVideo(videoState)) {
                PhoneAccount account =
                        mPhoneAccountRegistrar.getPhoneAccount(phoneAccountHandle, initiatingUser);

                if (call.isEmergencyCall() && account != null &&
                        !account.hasCapabilities(PhoneAccount.CAPABILITY_EMERGENCY_VIDEO_CALLING)) {
                    // Phone account doesn't support emergency video calling, so fallback to
                    // audio-only now to prevent the InCall UI from setting up video surfaces
                    // needlessly.
                    Log.i(this, "startOutgoingCall - emergency video calls not supported; " +
                            "falling back to audio-only");
                    videoState = VideoProfile.STATE_AUDIO_ONLY;
                } else if (account != null &&
                        !account.hasCapabilities(PhoneAccount.CAPABILITY_VIDEO_CALLING)) {
                    // Phone account doesn't support video calling, so fallback to audio-only.
                    Log.i(this, "startOutgoingCall - video calls not supported; fallback to " +
                            "audio-only.");
                    videoState = VideoProfile.STATE_AUDIO_ONLY;
                }
            }

            call.setVideoState(videoState);
        }

        boolean isAddParticipant = ((extras != null) && (extras.getBoolean(
                TelephonyProperties.ADD_PARTICIPANT_KEY, false)));
        boolean isSkipSchemaOrConfUri = ((extras != null) && (extras.getBoolean(
                TelephonyProperties.EXTRA_SKIP_SCHEMA_PARSING, false) ||
                extras.getBoolean(TelephonyProperties.EXTRA_DIAL_CONFERENCE_URI, false)));

        if (isAddParticipant) {
            String number = handle.getSchemeSpecificPart();
            if (!isSkipSchemaOrConfUri) {
                number = PhoneNumberUtils.stripSeparators(number);
            }
            addParticipant(number);
            mInCallController.bringToForeground(false);
            return null;
        }

        // Force tel scheme for ims conf uri/skip schema calls to avoid selection of sip accounts
        String scheme = (isSkipSchemaOrConfUri? PhoneAccount.SCHEME_TEL: handle.getScheme());

        Log.d(this, "startOutgoingCall :: isAddParticipant=" + isAddParticipant
                + " isSkipSchemaOrConfUri=" + isSkipSchemaOrConfUri + " scheme=" + scheme);

        List<PhoneAccountHandle> accounts =
                constructPossiblePhoneAccounts(handle, initiatingUser, scheme);
        Log.v(this, "startOutgoingCall found accounts = " + accounts);

        // Only dial with the requested phoneAccount if it is still valid. Otherwise treat this call
        // as if a phoneAccount was not specified (does the default behavior instead).
        // Note: We will not attempt to dial with a requested phoneAccount if it is disabled.
        if (phoneAccountHandle != null) {
            if (!accounts.contains(phoneAccountHandle)) {
                phoneAccountHandle = null;
            }
        }

        if (phoneAccountHandle == null && accounts.size() > 0) {
            // No preset account, check if default exists that supports the URI scheme for the
            // handle and verify it can be used.
            if(accounts.size() > 1) {
                PhoneAccountHandle defaultPhoneAccountHandle =
                        mPhoneAccountRegistrar.getOutgoingPhoneAccountForScheme(scheme,
                                initiatingUser);
                if (defaultPhoneAccountHandle != null &&
                        accounts.contains(defaultPhoneAccountHandle)) {
                    phoneAccountHandle = defaultPhoneAccountHandle;
                }
            } else {
                // Use the only PhoneAccount that is available
                phoneAccountHandle = accounts.get(0);
            }
        }

        call.setTargetPhoneAccount(phoneAccountHandle);

        boolean isPotentialInCallMMICode = isPotentialInCallMMICode(handle);

        // Do not support any more live calls.  Our options are to move a call to hold, disconnect
        // a call, or cancel this call altogether. If a call is being reused, then it has already
        // passed the makeRoomForOutgoingCall check once and will fail the second time due to the
        // call transitioning into the CONNECTING state.
        if (!isPotentialInCallMMICode && (!isReusedCall &&
                !makeRoomForOutgoingCall(call, call.isEmergencyCall()))) {
            // just cancel at this point.
            Log.i(this, "No remaining room for outgoing call: %s", call);
            if (mCalls.contains(call)) {
                // This call can already exist if it is a reused call,
                // See {@link #reuseOutgoingCall}.
                call.disconnect();
            }
            return null;
        }

        boolean needsAccountSelection = phoneAccountHandle == null && accounts.size() > 1 &&
                !call.isEmergencyCall();

        if (needsAccountSelection) {
            // This is the state where the user is expected to select an account
            call.setState(CallState.SELECT_PHONE_ACCOUNT, "needs account selection");
            // Create our own instance to modify (since extras may be Bundle.EMPTY)
            extras = new Bundle(extras);
            extras.putParcelableList(android.telecom.Call.AVAILABLE_PHONE_ACCOUNTS, accounts);
        } else {
            call.setState(
                    CallState.CONNECTING,
                    phoneAccountHandle == null ? "no-handle" : phoneAccountHandle.toString());
        }

        setIntentExtrasAndStartTime(call, extras);

        // Do not add the call if it is a potential MMI code.
        if ((isPotentialMMICode(handle) || isPotentialInCallMMICode) && !needsAccountSelection) {
            call.addListener(this);
        // If call is Emergency type and marked it as Pending, call would not be added
        // in mCalls here. It will be handled when the current active call (mDisconnectingCall)
        // is disconnected successfully.
        } else if (!mCalls.contains(call) && mPendingMOEmerCall == null) {
            // We check if mCalls already contains the call because we could potentially be reusing
            // a call which was previously added (See {@link #reuseOutgoingCall}).
            addCall(call);
        }

        return call;
    }

    /**
     * Attempts to issue/connect the specified call.
     *
     * @param handle Handle to connect the call with.
     * @param gatewayInfo Optional gateway information that can be used to route the call to the
     *        actual dialed handle via a gateway provider. May be null.
     * @param speakerphoneOn Whether or not to turn the speakerphone on once the call connects.
     * @param videoState The desired video state for the outgoing call.
     */
    @VisibleForTesting
    public void placeOutgoingCall(Call call, Uri handle, GatewayInfo gatewayInfo,
            boolean speakerphoneOn, int videoState) {
        if (call == null) {
            // don't do anything if the call no longer exists
            Log.i(this, "Canceling unknown call.");
            return;
        }

        final Uri uriHandle = (gatewayInfo == null) ? handle : gatewayInfo.getGatewayAddress();

        if (gatewayInfo == null) {
            Log.i(this, "Creating a new outgoing call with handle: %s", Log.piiHandle(uriHandle));
        } else {
            Log.i(this, "Creating a new outgoing call with gateway handle: %s, original handle: %s",
                    Log.pii(uriHandle), Log.pii(handle));
        }

        call.setHandle(uriHandle);
        call.setGatewayInfo(gatewayInfo);

        final boolean useSpeakerWhenDocked = mContext.getResources().getBoolean(
                R.bool.use_speaker_when_docked);
        final boolean useSpeakerForDock = isSpeakerphoneEnabledForDock();
        final boolean useSpeakerForVideoCall = isSpeakerphoneAutoEnabledForVideoCalls(videoState);

        // Auto-enable speakerphone if the originating intent specified to do so, if the call
        // is a video call, of if using speaker when docked
        call.setStartWithSpeakerphoneOn(speakerphoneOn || useSpeakerForVideoCall
                || (useSpeakerWhenDocked && useSpeakerForDock));
        call.setVideoState(videoState);

        if (speakerphoneOn) {
            Log.i(this, "%s Starting with speakerphone as requested", call);
        } else if (useSpeakerWhenDocked && useSpeakerForDock) {
            Log.i(this, "%s Starting with speakerphone because car is docked.", call);
        } else if (useSpeakerForVideoCall) {
            Log.i(this, "%s Starting with speakerphone because its a video call.", call);
        }

        if (call.isEmergencyCall()) {
            new AsyncEmergencyContactNotifier(mContext).execute();
        }

        final boolean requireCallCapableAccountByHandle = mContext.getResources().getBoolean(
                com.android.internal.R.bool.config_requireCallCapableAccountForHandle);

        if (call.getTargetPhoneAccount() != null || call.isEmergencyCall()) {
            if (!call.isEmergencyCall()) {
                updateLchStatus(call.getTargetPhoneAccount().getId());
            }
            //Block to initiate Emregency call now as the current active call
            //is not yet disconnected.
            if (mPendingMOEmerCall == null) {
            // If the account has been set, proceed to place the outgoing call.
            // Otherwise the connection will be initiated when the account is set by the user.
                call.startCreateConnection(mPhoneAccountRegistrar);
            }
        } else if (mPhoneAccountRegistrar.getCallCapablePhoneAccounts(
                requireCallCapableAccountByHandle ? call.getHandle().getScheme() : null, false,
                call.getInitiatingUser()).isEmpty()) {
            // If there are no call capable accounts, disconnect the call.
            markCallAsDisconnected(call, new DisconnectCause(DisconnectCause.CANCELED,
                    "No registered PhoneAccounts"));
            markCallAsRemoved(call);
        }
    }

    /**
     * Attempts to add participant in a call.
     *
     * @param number number to connect the call with.
     */
    private void addParticipant(String number) {
        Log.i(this, "addParticipant number ="+number);
        if (getForegroundCall() == null) {
            // don't do anything if the call no longer exists
            Log.i(this, "Canceling unknown call.");
            return;
        } else {
            getForegroundCall().addParticipantWithConference(number);
        }
    }


    /**
     * Attempts to start a conference call for the specified call.
     *
     * @param call The call to conference.
     * @param otherCall The other call to conference with.
     */
    @VisibleForTesting
    public void conference(Call call, Call otherCall) {
        call.conferenceWith(otherCall);
    }

    /**
     * Instructs Telecom to answer the specified call. Intended to be invoked by the in-call
     * app through {@link InCallAdapter} after Telecom notifies it of an incoming call followed by
     * the user opting to answer said call.
     *
     * @param call The call to answer.
     * @param videoState The video state in which to answer the call.
     */
    @VisibleForTesting
    public void answerCall(Call call, int videoState) {
        if (!mCalls.contains(call)) {
            Log.i(this, "Request to answer a non-existent call %s", call);
        } else {
            Call activeCall = getFirstCallWithState(call.getTargetPhoneAccount()
                    .getId(), CallState.ACTIVE, CallState.DIALING);
            // If the foreground call is not the ringing call and it is currently isActive() or
            // STATE_DIALING, put it on hold before answering the call.
<<<<<<< HEAD
            if (activeCall != null && activeCall != call &&
                    (activeCall.isActive() ||
                     activeCall.getState() == CallState.DIALING)) {
                if (0 == (activeCall.getConnectionCapabilities()
=======
            if (foregroundCall != null && foregroundCall != call &&
                    (foregroundCall.isActive() ||
                     foregroundCall.getState() == CallState.DIALING ||
                     foregroundCall.getState() == CallState.PULLING)) {
                if (0 == (foregroundCall.getConnectionCapabilities()
>>>>>>> a66a6cb1
                        & Connection.CAPABILITY_HOLD)) {
                    // This call does not support hold.  If it is from a different connection
                    // service, then disconnect it, otherwise allow the connection service to
                    // figure out the right states.
                    if (activeCall.getConnectionService() != call.getConnectionService()) {
                        activeCall.disconnect();
                    }
                } else {
                    Call heldCall = getHeldCall();
                    if (heldCall != null) {
                        Log.v(this, "Disconnecting held call %s before holding active call.",
                                heldCall);
                        heldCall.disconnect();
                    }

                    Log.v(this, "Holding active/dialing call %s before answering incoming call %s.",
                            activeCall, call);
                    activeCall.hold();
                }
                // TODO: Wait until we get confirmation of the active call being
                // on-hold before answering the new call.
                // TODO: Import logic from CallManager.acceptCall()
            }

            for (CallsManagerListener listener : mListeners) {
                listener.onIncomingCallAnswered(call);
            }
            updateLchStatus(call.getTargetPhoneAccount().getId());
            // We do not update the UI until we get confirmation of the answer() through
            // {@link #markCallAsActive}.
            call.answer(videoState);
            if (isSpeakerphoneAutoEnabledForVideoCalls(videoState)) {
                call.setStartWithSpeakerphoneOn(true);
            }
        }
    }

    /**
     * Determines if the speakerphone should be automatically enabled for the call.  Speakerphone
     * should be enabled if the call is a video call and bluetooth or the wired headset are not in
     * use.
     *
     * @param videoState The video state of the call.
     * @return {@code true} if the speakerphone should be enabled.
     */
    public boolean isSpeakerphoneAutoEnabledForVideoCalls(int videoState) {
        return VideoProfile.isVideo(videoState) &&
            !mWiredHeadsetManager.isPluggedIn() &&
            !mBluetoothManager.isBluetoothAvailable() &&
            isSpeakerEnabledForVideoCalls();
    }

    /**
     * Determines if the speakerphone should be enabled for when docked.  Speakerphone
     * should be enabled if the device is docked and bluetooth or the wired headset are
     * not in use.
     *
     * @return {@code true} if the speakerphone should be enabled for the dock.
     */
    private boolean isSpeakerphoneEnabledForDock() {
        return mDockManager.isDocked() &&
            !mWiredHeadsetManager.isPluggedIn() &&
            !mBluetoothManager.isBluetoothAvailable();
    }

    /**
     * Determines if the speakerphone should be automatically enabled for video calls.
     *
     * @return {@code true} if the speakerphone should automatically be enabled.
     */
    private static boolean isSpeakerEnabledForVideoCalls() {
        return (SystemProperties.getInt(TelephonyProperties.PROPERTY_VIDEOCALL_AUDIO_OUTPUT,
                PhoneConstants.AUDIO_OUTPUT_DEFAULT) ==
                PhoneConstants.AUDIO_OUTPUT_ENABLE_SPEAKER);
    }

    /**
     * Instructs Telecom to reject the specified call. Intended to be invoked by the in-call
     * app through {@link InCallAdapter} after Telecom notifies it of an incoming call followed by
     * the user opting to reject said call.
     */
    @VisibleForTesting
    public void rejectCall(Call call, boolean rejectWithMessage, String textMessage) {
        if (!mCalls.contains(call)) {
            Log.i(this, "Request to reject a non-existent call %s", call);
        } else {
            for (CallsManagerListener listener : mListeners) {
                listener.onIncomingCallRejected(call, rejectWithMessage, textMessage);
            }
            setActiveSubscription(getConversationSub());
            call.reject(rejectWithMessage, textMessage);
        }
    }

    /**
     * Instructs Telecom to play the specified DTMF tone within the specified call.
     *
     * @param digit The DTMF digit to play.
     */
    @VisibleForTesting
    public void playDtmfTone(Call call, char digit) {
        if (!mCalls.contains(call)) {
            Log.i(this, "Request to play DTMF in a non-existent call %s", call);
        } else {
            call.playDtmfTone(digit);
            mDtmfLocalTonePlayer.playTone(call, digit);
        }
    }

    /**
     * Instructs Telecom to stop the currently playing DTMF tone, if any.
     */
    @VisibleForTesting
    public void stopDtmfTone(Call call) {
        if (!mCalls.contains(call)) {
            Log.i(this, "Request to stop DTMF in a non-existent call %s", call);
        } else {
            call.stopDtmfTone();
            mDtmfLocalTonePlayer.stopTone(call);
        }
    }

    /**
     * Instructs Telecom to continue (or not) the current post-dial DTMF string, if any.
     */
    void postDialContinue(Call call, boolean proceed) {
        if (!mCalls.contains(call)) {
            Log.i(this, "Request to continue post-dial string in a non-existent call %s", call);
        } else {
            call.postDialContinue(proceed);
        }
    }

    /**
     * Instructs Telecom to disconnect the specified call. Intended to be invoked by the
     * in-call app through {@link InCallAdapter} for an ongoing call. This is usually triggered by
     * the user hitting the end-call button.
     */
    @VisibleForTesting
    public void disconnectCall(Call call) {
        Log.v(this, "disconnectCall %s", call);

        if (!mCalls.contains(call)) {
            Log.w(this, "Unknown call (%s) asked to disconnect", call);
        } else {
            mLocallyDisconnectingCalls.add(call);
            call.disconnect();
        }
    }

    /**
     * Instructs Telecom to disconnect all calls.
     */
    void disconnectAllCalls() {
        Log.v(this, "disconnectAllCalls");

        for (Call call : mCalls) {
            disconnectCall(call);
        }
    }


    /**
     * Instructs Telecom to put the specified call on hold. Intended to be invoked by the
     * in-call app through {@link InCallAdapter} for an ongoing call. This is usually triggered by
     * the user hitting the hold button during an active call.
     */
    @VisibleForTesting
    public void holdCall(Call call) {
        if (!mCalls.contains(call)) {
            Log.w(this, "Unknown call (%s) asked to be put on hold", call);
        } else {
            Log.d(this, "Putting call on hold: (%s)", call);
            call.hold();
        }
    }

    /**
     * Instructs Telecom to release the specified call from hold. Intended to be invoked by
     * the in-call app through {@link InCallAdapter} for an ongoing call. This is usually triggered
     * by the user hitting the hold button during a held call.
     */
    @VisibleForTesting
    public void unholdCall(Call call) {
        if (!mCalls.contains(call)) {
            Log.w(this, "Unknown call (%s) asked to be removed from hold", call);
        } else {
            boolean otherCallHeld = false;
            Log.d(this, "unholding call: (%s)", call);
            for (Call c : mCalls) {
                PhoneAccountHandle ph = call.getTargetPhoneAccount();
                PhoneAccountHandle ph1 = c.getTargetPhoneAccount();
                // Only attempt to hold parent calls and not the individual children.
<<<<<<< HEAD
                // if 'c' is not for same subscription as call, then don't disturb 'c'
                if (c != null && c.isAlive() && c != call && c.getParentCall() == null
                        && (ph != null && ph1 != null &&
                        isSamePhAccIdOrSipId(ph.getId(), ph1.getId()))) {
=======
                if (c != null && c.isAlive() && c != call && c.getParentCall() == null) {
                    otherCallHeld = true;
                    Log.event(c, Log.Events.SWAP);
>>>>>>> a66a6cb1
                    c.hold();
                }
            }
            if (otherCallHeld) {
                Log.event(call, Log.Events.SWAP);
            }
            call.unhold();
        }
    }

    @Override
    public void onExtrasChanged(Call c, int source, Bundle extras) {
        if (source != Call.SOURCE_CONNECTION_SERVICE) {
            return;
        }

        handleCallTechnologyChange(c);
        handleChildAddressChange(c);
<<<<<<< HEAD

        if (extras != null) {
            boolean isNeedReset = extras.getBoolean("isNeedReset", false);
            handleCdmaConnectionTimeReset(c, isNeedReset);
        }
    }

    void handleCdmaConnectionTimeReset(Call call, boolean isNeedReset) {
        if (isNeedReset && call != null) {
            call.setConnectTimeMillis(System.currentTimeMillis());
            if (mCalls.contains(call)) {
                for (CallsManagerListener listener : mListeners) {
                    listener.onCallStateChanged(call, CallState.ACTIVE, CallState.ACTIVE);
                }
            }
            call.removeExtras(Call.SOURCE_INCALL_SERVICE,
                    new ArrayList<String>(Arrays.asList("isNeedReset")));
        }
=======
        updateCanAddCall();
>>>>>>> a66a6cb1
    }

    // Construct the list of possible PhoneAccounts that the outgoing call can use based on the
    // active calls in CallsManager. If any of the active calls are on a SIM based PhoneAccount,
    // then include only that SIM based PhoneAccount and any non-SIM PhoneAccounts, such as SIP.
    private List<PhoneAccountHandle> constructPossiblePhoneAccounts(
            Uri handle, UserHandle user, String scheme) {
        if (handle == null) {
            return Collections.emptyList();
        }
        if (scheme == null) {
            scheme = handle.getScheme();
        }
        List<PhoneAccountHandle> allAccounts =
                mPhoneAccountRegistrar.getCallCapablePhoneAccounts(scheme, false, user);
        // First check the Radio SIM Technology
        if(mRadioSimVariants == null) {
            TelephonyManager tm = (TelephonyManager) mContext.getSystemService(
                    Context.TELEPHONY_SERVICE);
            // Cache Sim Variants
            mRadioSimVariants = tm.getMultiSimConfiguration();
        }
        // Only one SIM PhoneAccount can be active at one time for DSDS. Only that SIM PhoneAccount
        // Should be available if a call is already active on the SIM account.
        if(mRadioSimVariants != TelephonyManager.MultiSimVariants.DSDA) {
            List<PhoneAccountHandle> simAccounts =
                    mPhoneAccountRegistrar.getSimPhoneAccountsOfCurrentUser();
            PhoneAccountHandle ongoingCallAccount = null;
            for (Call c : mCalls) {
                if (!c.isDisconnected() && !c.isNew() && simAccounts.contains(
                        c.getTargetPhoneAccount())) {
                    ongoingCallAccount = c.getTargetPhoneAccount();
                    break;
                }
            }
            if (ongoingCallAccount != null) {
                // Remove all SIM accounts that are not the active SIM from the list.
                simAccounts.remove(ongoingCallAccount);
                allAccounts.removeAll(simAccounts);
            }
        }
        return allAccounts;
    }

    /**
     * Informs listeners (notably {@link CallAudioManager} of a change to the call's external
     * property.
     * .
     * @param call The call whose external property changed.
     * @param isExternalCall {@code True} if the call is now external, {@code false} otherwise.
     */
    @Override
    public void onExternalCallChanged(Call call, boolean isExternalCall) {
        Log.v(this, "onConnectionPropertiesChanged: %b", isExternalCall);
        for (CallsManagerListener listener : mListeners) {
            listener.onExternalCallChanged(call, isExternalCall);
        }
    }

    private void handleCallTechnologyChange(Call call) {
        if (call.getExtras() != null
                && call.getExtras().containsKey(TelecomManager.EXTRA_CALL_TECHNOLOGY_TYPE)) {

            Integer analyticsCallTechnology = sAnalyticsTechnologyMap.get(
                    call.getExtras().getInt(TelecomManager.EXTRA_CALL_TECHNOLOGY_TYPE));
            if (analyticsCallTechnology == null) {
                analyticsCallTechnology = Analytics.THIRD_PARTY_PHONE;
            }
            call.getAnalytics().addCallTechnology(analyticsCallTechnology);
        }
    }

    public void handleChildAddressChange(Call call) {
        if (call.getExtras() != null
                && call.getExtras().containsKey(Connection.EXTRA_CHILD_ADDRESS)) {

            String viaNumber = call.getExtras().getString(Connection.EXTRA_CHILD_ADDRESS);
            call.setViaNumber(viaNumber);
        }
    }
    /**
     *  Returns true if the ids are same or one of the ids is sip id.
     */
    private boolean isSamePhAccIdOrSipId(String id1, String id2) {
        boolean ret = ((id1 != null && id2 != null) &&
                (id1.equals(id2) || id1.contains("sip") || id2.contains("sip")));
        Log.d(this, "isSamePhAccIdOrSipId: id1 = " + id1 + " id2 = " + id2 + " ret = " + ret);
        return ret;
    }

    /** Called by the in-call UI to change the mute state. */
    void mute(boolean shouldMute) {
        mCallAudioManager.mute(shouldMute);
    }

    /**
      * Called by the in-call UI to change the audio route, for example to change from earpiece to
      * speaker phone.
      */
    void setAudioRoute(int route) {
        Call call = getDialingCall();
        if (call != null && call.getStartWithSpeakerphoneOn()) {
            /* There is a change in audio routing preferance for the call.
             * So, honour the new audio routing preferance.
             */
            call.setStartWithSpeakerphoneOn(false);
        }
        mCallAudioManager.setAudioRoute(route);
    }

    /** Called by the in-call UI to turn the proximity sensor on. */
    void turnOnProximitySensor() {
        mProximitySensorManager.turnOn();
    }

    /**
     * Called by the in-call UI to turn the proximity sensor off.
     * @param screenOnImmediately If true, the screen will be turned on immediately. Otherwise,
     *        the screen will be kept off until the proximity sensor goes negative.
     */
    void turnOffProximitySensor(boolean screenOnImmediately) {
        mProximitySensorManager.turnOff(screenOnImmediately);
    }

    void phoneAccountSelected(Call call, PhoneAccountHandle account, boolean setDefault) {
        if (!mCalls.contains(call)) {
            Log.i(this, "Attempted to add account to unknown call %s", call);
        } else {
            Log.i(this, "phoneAccountSelected , id = %s", account.getId());
            updateLchStatus(account.getId());
            call.setTargetPhoneAccount(account);

            if (!call.isNewOutgoingCallIntentBroadcastDone()) {
                return;
            }

            // Note: emergency calls never go through account selection dialog so they never
            // arrive here.
            if (makeRoomForOutgoingCall(call, false /* isEmergencyCall */)) {
                call.startCreateConnection(mPhoneAccountRegistrar);
            } else {
                call.disconnect();
            }

            if (setDefault) {
                mPhoneAccountRegistrar
                        .setUserSelectedOutgoingPhoneAccount(account, call.getInitiatingUser());
            }
        }
    }

    /** Called when the audio state changes. */
    @VisibleForTesting
    public void onCallAudioStateChanged(CallAudioState oldAudioState, CallAudioState
            newAudioState) {
        Log.v(this, "onAudioStateChanged, audioState: %s -> %s", oldAudioState, newAudioState);
        for (CallsManagerListener listener : mListeners) {
            listener.onCallAudioStateChanged(oldAudioState, newAudioState);
        }
    }

    void markCallAsRinging(Call call) {
        setCallState(call, CallState.RINGING, "ringing set explicitly");
    }

    void markCallAsDialing(Call call) {
        setCallState(call, CallState.DIALING, "dialing set explicitly");
        maybeMoveToEarpiece(call);
        maybeMoveToSpeakerPhone(call);
        setActiveSubscription(call.getTargetPhoneAccount().getId());
    }

    void markCallAsPulling(Call call) {
        setCallState(call, CallState.PULLING, "pulling set explicitly");
        maybeMoveToSpeakerPhone(call);
    }

    void markCallAsActive(Call call) {
        setCallState(call, CallState.ACTIVE, "active set explicitly");
        maybeMoveToSpeakerPhone(call);
    }

    void markCallAsOnHold(Call call) {
        setCallState(call, CallState.ON_HOLD, "on-hold set explicitly");
    }

    /**
     * Marks the specified call as STATE_DISCONNECTED and notifies the in-call app. If this was the
     * last live call, then also disconnect from the in-call controller.
     *
     * @param disconnectCause The disconnect cause, see {@link android.telecom.DisconnectCause}.
     */
    void markCallAsDisconnected(Call call, DisconnectCause disconnectCause) {
        call.setDisconnectCause(disconnectCause);
        int prevState = call.getState();
        setCallState(call, CallState.DISCONNECTED, "disconnected set explicitly");
        String lchSub = getLchSub();
        String subId = (call.getTargetPhoneAccount() == null) ? null :
                call.getTargetPhoneAccount().getId();
        String subInConversation = getConversationSub();
        if (subId != null && subId.equals(mActiveSub) &&
                getFirstCallWithState(subId, CallState.RINGING) == null  &&
                (subInConversation != null && !subInConversation.equals(mActiveSub))) {
            Log.d(this,"Set active sub to conversation sub");
            switchToOtherActiveSub(subInConversation);
        } else if ((subInConversation == null) && (lchSub != null) &&
                ((prevState == CallState.CONNECTING) || (prevState ==
                CallState.SELECT_PHONE_ACCOUNT)) &&
                (call.getState() == CallState.DISCONNECTED)) {
            Log.d(this,"remove sub with call from LCH");
            updateLchStatus(lchSub);
            setActiveSubscription(lchSub);
            manageDsdaInCallTones(false);
        }
        boolean isLchEnabled = (mLchStatus.get(subId) == null) ? false : mLchStatus.get(subId);
        if ((subId != null) && isLchEnabled) {
            Call activecall = getFirstCallWithState(subId, CallState.RINGING, CallState.DIALING,
                    CallState.ACTIVE, CallState.ON_HOLD);
            Log.d(this,"activecall: " + activecall);
            if (activecall == null) {
                mLchStatus.put(subId, false);
                manageDsdaInCallTones(false);
            }
        }
        // Emergency MO call is still pending and current active call is
        // disconnected succesfully. So initiating pending Emergency call
        // now and clearing both pending and Disconnectcalls.
        if (mPendingMOEmerCall != null && mDisconnectingCall == call) {
            addCall(mPendingMOEmerCall);
            mPendingMOEmerCall.startCreateConnection(mPhoneAccountRegistrar);
            clearPendingMOEmergencyCall();
        }
    }

    /**
     * Removes an existing disconnected call, and notifies the in-call app.
     */
    void markCallAsRemoved(Call call) {
        removeCall(call);
<<<<<<< HEAD
        if (!hasAnyCalls()) {
            updateLchStatus(null);
            setActiveSubscription(null);
            manageDsdaInCallTones(false);
        }
=======
        Call foregroundCall = mCallAudioManager.getPossiblyHeldForegroundCall();
>>>>>>> a66a6cb1
        if (mLocallyDisconnectingCalls.contains(call)) {
            boolean isChildCall = call.isChildCall();
            Log.v(this, "markCallAsRemoved: isChildCall = "
                + isChildCall + "call -> %s", call);
            mLocallyDisconnectingCalls.remove(call);
<<<<<<< HEAD
            Call foregroundCall = mCallAudioManager.getPossiblyHeldForegroundCall();
            if (!isChildCall && foregroundCall != null
                    && foregroundCall.getState() == CallState.ON_HOLD) {
=======
            if (foregroundCall != null && foregroundCall.getState() == CallState.ON_HOLD) {
>>>>>>> a66a6cb1
                foregroundCall.unhold();
            }
        } else if (foregroundCall != null &&
                !foregroundCall.can(Connection.CAPABILITY_SUPPORT_HOLD)  &&
                foregroundCall.getState() == CallState.ON_HOLD) {

            // The new foreground call is on hold, however the carrier does not display the hold
            // button in the UI.  Therefore, we need to auto unhold the held call since the user has
            // no means of unholding it themselves.
            Log.i(this, "Auto-unholding held foreground call (call doesn't support hold)");
            foregroundCall.unhold();
        }
    }

    /**
     * Cleans up any calls currently associated with the specified connection service when the
     * service binder disconnects unexpectedly.
     *
     * @param service The connection service that disconnected.
     */
    void handleConnectionServiceDeath(ConnectionServiceWrapper service) {
        if (service != null) {
            for (Call call : mCalls) {
                if (call.getConnectionService() == service) {
                    if (call.getState() != CallState.DISCONNECTED) {
                        markCallAsDisconnected(call, new DisconnectCause(DisconnectCause.ERROR));
                    }
                    markCallAsRemoved(call);
                }
            }
        }
    }

    /**
     * Determines if the {@link CallsManager} has any non-external calls.
     *
     * @return {@code True} if there are any non-external calls, {@code false} otherwise.
     */
    boolean hasAnyCalls() {
        if (mCalls.isEmpty()) {
            return false;
        }

        for (Call call : mCalls) {
            if (!call.isExternalCall()) {
                return true;
            }
        }
        return false;
    }

    boolean hasActiveOrHoldingCall() {
        return getFirstCallWithState(CallState.ACTIVE, CallState.ON_HOLD) != null;
    }

    boolean hasActiveOrHoldingCall(String sub) {
        return (getFirstCallWithState(sub, CallState.ACTIVE, CallState.ON_HOLD) != null);
    }

    boolean hasRingingCall() {
        return getFirstCallWithState(CallState.RINGING) != null;
    }

    boolean onMediaButton(int type) {
        if (hasAnyCalls()) {
            if (HeadsetMediaButton.SHORT_PRESS == type) {
                Call ringingCall = getFirstCallWithState(CallState.RINGING);
                if (ringingCall == null) {
                    mCallAudioManager.toggleMute();
                    return true;
                } else {
                    ringingCall.answer(VideoProfile.STATE_AUDIO_ONLY);
                    return true;
                }
            } else if (HeadsetMediaButton.LONG_PRESS == type) {
                Log.d(this, "handleHeadsetHook: longpress -> hangup");
                Call callToHangup = getFirstCallWithState(
                        CallState.RINGING, CallState.DIALING, CallState.PULLING, CallState.ACTIVE,
                        CallState.ON_HOLD);
                if (callToHangup != null) {
                    callToHangup.disconnect();
                    return true;
                }
            }
        }
        return false;
    }

    /**
     * Returns true if telecom supports adding another top-level call.
     */
    @VisibleForTesting
    public boolean canAddCall() {
        boolean isDeviceProvisioned = Settings.Global.getInt(mContext.getContentResolver(),
                Settings.Global.DEVICE_PROVISIONED, 0) != 0;
        if (!isDeviceProvisioned) {
            Log.d(TAG, "Device not provisioned, canAddCall is false.");
            return false;
        }

        if (getFirstCallWithState(OUTGOING_CALL_STATES) != null) {
            return false;
        }

        int count = 0;
        for (Call call : mCalls) {
            if (call.isEmergencyCall()) {
                // We never support add call if one of the calls is an emergency call.
                return false;
            } else if (call.isExternalCall()) {
                // External calls don't count.
                continue;
            } else if (call.getParentCall() == null) {
                count++;
            }
            Bundle extras = call.getExtras();
            if (extras != null) {
                if (extras.getBoolean(Connection.EXTRA_DISABLE_ADD_CALL, false)) {
                    return false;
                }
            }

            // We do not check states for canAddCall. We treat disconnected calls the same
            // and wait until they are removed instead. If we didn't count disconnected calls,
            // we could put InCallServices into a state where they are showing two calls but
            // also support add-call. Technically it's right, but overall looks better (UI-wise)
            // and acts better if we wait until the call is removed.
            if (TelephonyManager.getDefault().getMultiSimConfiguration()
                    == TelephonyManager.MultiSimVariants.DSDA) {
                if (count >= MAXIMUM_DSDA_TOP_LEVEL_CALLS) {
                    return false;
                }
            } else if (count >= MAXIMUM_TOP_LEVEL_CALLS) {
                return false;
            }
        }

        return true;
    }

    @VisibleForTesting
    public Call getRingingCall() {
        return getFirstCallWithState(CallState.RINGING);
    }

    @VisibleForTesting
    public Call getActiveCall() {
        return getFirstCallWithState(CallState.ACTIVE);
    }

    Call getDialingCall() {
        return getFirstCallWithState(CallState.DIALING);
    }

    @VisibleForTesting
    public Call getHeldCall() {
        return getFirstCallWithState(CallState.ON_HOLD);
    }

    @VisibleForTesting
    public int getNumHeldCalls() {
        int count = 0;
        for (Call call : mCalls) {
            if (call.getParentCall() == null && call.getState() == CallState.ON_HOLD) {
                count++;
            }
        }
        return count;
    }

    @VisibleForTesting
    public Call getOutgoingCall() {
        return getFirstCallWithState(OUTGOING_CALL_STATES);
    }

    @VisibleForTesting
    public Call getFirstCallWithState(int... states) {
        return getFirstCallWithState((Call) null, states);
    }

    @VisibleForTesting
    public PhoneNumberUtilsAdapter getPhoneNumberUtilsAdapter() {
        return mPhoneNumberUtilsAdapter;
    }

    /**
     * Returns the first call that it finds with the given states. The states are treated as having
     * priority order so that any call with the first state will be returned before any call with
     * states listed later in the parameter list.
     *
     * @param callToSkip Call that this method should skip while searching
     */
    Call getFirstCallWithState(Call callToSkip, int... states) {
        for (int currentState : states) {
            // check the foreground first
            Call foregroundCall = getForegroundCall();
            if (foregroundCall != null && foregroundCall.getState() == currentState) {
                return foregroundCall;
            }

            for (Call call : mCalls) {
                if (Objects.equals(callToSkip, call)) {
                    continue;
                }

                // Only operate on top-level calls
                if (call.getParentCall() != null) {
                    continue;
                }

                if (call.isExternalCall()) {
                    continue;
                }

                if (currentState == call.getState()) {
                    return call;
                }
            }
        }
        return null;
    }

    /**
     * Returns the first call that it finds with the given states for given subscription.
     * the states are treated as having priority order so that any call with the first
     * state will be returned before any call with states listed later in the parameter list.
     *
     * @param subId check calls only on this subscription
     * @param callToSkip Call that this method should skip while searching
     */
    Call getFirstCallWithState(String subId, Call callToSkip, int... states) {
        for (int currentState : states) {
            // check the foreground first
            Call foregroundCall = getForegroundCall();
            if (foregroundCall != null && foregroundCall.getState() == currentState
                    && foregroundCall.getTargetPhoneAccount() != null
                    && isSamePhAccIdOrSipId(foregroundCall.getTargetPhoneAccount().getId(), subId)) {
                return foregroundCall;
            }

            for (Call call : mCalls) {
                if (Objects.equals(callToSkip, call)) {
                    continue;
                }

                // Only operate on top-level calls
                if (call.getParentCall() != null) {
                    continue;
                }

                if (currentState == call.getState() && call.getTargetPhoneAccount() != null
                        && isSamePhAccIdOrSipId(call.getTargetPhoneAccount().getId(), subId)) {
                    return call;
                }
            }
        }
        return null;
    }

    Call createConferenceCall(
            String callId,
            PhoneAccountHandle phoneAccount,
            ParcelableConference parcelableConference) {

        // If the parceled conference specifies a connect time, use it; otherwise default to 0,
        // which is the default value for new Calls.
        long connectTime =
                parcelableConference.getConnectTimeMillis() ==
                        Conference.CONNECT_TIME_NOT_SPECIFIED ? 0 :
                        parcelableConference.getConnectTimeMillis();

        Call call = new Call(
                callId,
                mContext,
                this,
                mLock,
                mConnectionServiceRepository,
                mContactsAsyncHelper,
                mCallerInfoAsyncQueryFactory,
                mPhoneNumberUtilsAdapter,
                null /* handle */,
                null /* gatewayInfo */,
                null /* connectionManagerPhoneAccount */,
                phoneAccount,
                Call.CALL_DIRECTION_UNDEFINED /* callDirection */,
                false /* forceAttachToExistingConnection */,
                true /* isConference */,
                connectTime);

        setCallState(call, Call.getStateFromConnectionState(parcelableConference.getState()),
                "new conference call");
        call.setConnectionCapabilities(parcelableConference.getConnectionCapabilities());
        call.setConnectionProperties(parcelableConference.getConnectionProperties());
        call.setVideoState(parcelableConference.getVideoState());
        call.setVideoProvider(parcelableConference.getVideoProvider());
        call.setStatusHints(parcelableConference.getStatusHints());
        call.putExtras(Call.SOURCE_CONNECTION_SERVICE, parcelableConference.getExtras());
        // In case this Conference was added via a ConnectionManager, keep track of the original
        // Connection ID as created by the originating ConnectionService.
        Bundle extras = parcelableConference.getExtras();
        if (extras != null && extras.containsKey(Connection.EXTRA_ORIGINAL_CONNECTION_ID)) {
            call.setOriginalConnectionId(extras.getString(Connection.EXTRA_ORIGINAL_CONNECTION_ID));
        }

        // TODO: Move this to be a part of addCall()
        call.addListener(this);
        addCall(call);
        return call;
    }

    /**
     * @return the call state currently tracked by {@link PhoneStateBroadcaster}
     */
    int getCallState() {
        return mPhoneStateBroadcaster.getCallState();
    }

    /**
     * Retrieves the {@link PhoneAccountRegistrar}.
     *
     * @return The {@link PhoneAccountRegistrar}.
     */
    PhoneAccountRegistrar getPhoneAccountRegistrar() {
        return mPhoneAccountRegistrar;
    }

    /**
     * Retrieves the {@link MissedCallNotifier}
     * @return The {@link MissedCallNotifier}.
     */
    MissedCallNotifier getMissedCallNotifier() {
        return mMissedCallNotifier;
    }

    /**
     * Reject an incoming call and manually add it to the Call Log.
     * @param incomingCall Incoming call that has been rejected
     */
    private void rejectCallAndLog(Call incomingCall) {
        if (incomingCall.getConnectionService() != null) {
            // Only reject the call if it has not already been destroyed.  If a call ends while
            // incoming call filtering is taking place, it is possible that the call has already
            // been destroyed, and as such it will be impossible to send the reject to the
            // associated ConnectionService.
            incomingCall.reject(false, null);
        } else {
            Log.i(this, "rejectCallAndLog - call already destroyed.");
        }

        // Since the call was not added to the list of calls, we have to call the missed
        // call notifier and the call logger manually.
        // Do we need missed call notification for direct to Voicemail calls?
        mCallLogManager.logCall(incomingCall, Calls.MISSED_TYPE,
                true /*showNotificationForMissedCall*/);
    }

    /**
     * Adds the specified call to the main list of live calls.
     *
     * @param call The call to add.
     */
    private void addCall(Call call) {
        Trace.beginSection("addCall");
        Log.v(this, "addCall(%s)", call);
        call.addListener(this);
        mCalls.add(call);

        // Specifies the time telecom finished routing the call. This is used by the dialer for
        // analytics.
        Bundle extras = call.getIntentExtras();
        extras.putLong(TelecomManager.EXTRA_CALL_TELECOM_ROUTING_END_TIME_MILLIS,
                SystemClock.elapsedRealtime());

        updateCanAddCall();
        // onCallAdded for calls which immediately take the foreground (like the first call).
        for (CallsManagerListener listener : mListeners) {
            if (Log.SYSTRACE_DEBUG) {
                Trace.beginSection(listener.getClass().toString() + " addCall");
            }
            listener.onCallAdded(call);
            if (Log.SYSTRACE_DEBUG) {
                Trace.endSection();
            }
        }
        Trace.endSection();
    }

    private void removeCall(Call call) {
        Trace.beginSection("removeCall");
        Log.v(this, "removeCall(%s)", call);

        call.setParentCall(null);  // need to clean up parent relationship before destroying.
        call.removeListener(this);
        call.clearConnectionService();

        boolean shouldNotify = false;
        if (mCalls.contains(call)) {
            mCalls.remove(call);
            shouldNotify = true;
        }

        call.destroy();

        // Only broadcast changes for calls that are being tracked.
        if (shouldNotify) {
            updateCanAddCall();
            for (CallsManagerListener listener : mListeners) {
                if (Log.SYSTRACE_DEBUG) {
                    Trace.beginSection(listener.getClass().toString() + " onCallRemoved");
                }
                listener.onCallRemoved(call);
                if (Log.SYSTRACE_DEBUG) {
                    Trace.endSection();
                }
            }
        }
        Trace.endSection();
    }

    /**
     * Sets the specified state on the specified call.
     *
     * @param call The call.
     * @param newState The new state of the call.
     */
    private void setCallState(Call call, int newState, String tag) {
        if (call == null) {
            return;
        }
        int oldState = call.getState();
        Log.i(this, "setCallState %s -> %s, call: %s", CallState.toString(oldState),
                CallState.toString(newState), call);
        if (newState != oldState) {
            // Unfortunately, in the telephony world the radio is king. So if the call notifies
            // us that the call is in a particular state, we allow it even if it doesn't make
            // sense (e.g., STATE_ACTIVE -> STATE_RINGING).
            // TODO: Consider putting a stop to the above and turning CallState
            // into a well-defined state machine.
            // TODO: Define expected state transitions here, and log when an
            // unexpected transition occurs.
            call.setState(newState, tag);
            maybeShowErrorDialogOnDisconnect(call);

            Trace.beginSection("onCallStateChanged");
            // Only broadcast state change for calls that are being tracked.
            if (mCalls.contains(call)) {
                updateCanAddCall();
                for (CallsManagerListener listener : mListeners) {
                    if (Log.SYSTRACE_DEBUG) {
                        Trace.beginSection(listener.getClass().toString() + " onCallStateChanged");
                    }
                    listener.onCallStateChanged(call, oldState, newState);
                    if (Log.SYSTRACE_DEBUG) {
                        Trace.endSection();
                    }
                }
            }
            Trace.endSection();
        }
        manageDsdaInCallTones(false);
    }

    private void updateCanAddCall() {
        boolean newCanAddCall = canAddCall();
        if (newCanAddCall != mCanAddCall) {
            mCanAddCall = newCanAddCall;
            for (CallsManagerListener listener : mListeners) {
                if (Log.SYSTRACE_DEBUG) {
                    Trace.beginSection(listener.getClass().toString() + " updateCanAddCall");
                }
                listener.onCanAddCallChanged(mCanAddCall);
                if (Log.SYSTRACE_DEBUG) {
                    Trace.endSection();
                }
            }
        }
    }

    private boolean isPotentialMMICode(Uri handle) {
        return (handle != null && handle.getSchemeSpecificPart() != null
                && handle.getSchemeSpecificPart().contains("#"));
    }

    /**
     * Determines if a dialed number is potentially an In-Call MMI code.  In-Call MMI codes are
     * MMI codes which can be dialed when one or more calls are in progress.
     * <P>
     * Checks for numbers formatted similar to the MMI codes defined in:
     * {@link com.android.internal.telephony.Phone#handleInCallMmiCommands(String)}
     *
     * @param handle The URI to call.
     * @return {@code True} if the URI represents a number which could be an in-call MMI code.
     */
    private boolean isPotentialInCallMMICode(Uri handle) {
        if (handle != null && handle.getSchemeSpecificPart() != null &&
                handle.getScheme() != null &&
                handle.getScheme().equals(PhoneAccount.SCHEME_TEL)) {

            String dialedNumber = handle.getSchemeSpecificPart();
            return (dialedNumber.equals("0") ||
                    (dialedNumber.startsWith("1") && dialedNumber.length() <= 2) ||
                    (dialedNumber.startsWith("2") && dialedNumber.length() <= 2) ||
                    dialedNumber.equals("3") ||
                    dialedNumber.equals("4") ||
                    dialedNumber.equals("5"));
        }
        return false;
    }

    private int getNumCallsWithState(int... states) {
        int count = 0;
        for (int state : states) {
            for (Call call : mCalls) {
                if (call.getParentCall() == null && call.getState() == state &&
                        !call.isExternalCall()) {

                    count++;
                }
            }
        }
        return count;
    }

    private int getNumCallsWithState(String subId, int... states) {
        int count = 0;
        for (int state : states) {
            for (Call call : mCalls) {
                if (call.getParentCall() == null && call.getState() == state
                        && call.getTargetPhoneAccount() != null
                        && isSamePhAccIdOrSipId(call.getTargetPhoneAccount().getId(), subId)) {
                    count++;
                }
            }
        }
        return count;
    }

    private boolean hasMaximumLiveCalls() {
        return MAXIMUM_LIVE_CALLS <= getNumCallsWithState(LIVE_CALL_STATES);
    }

    private boolean hasMaximumLiveCalls(String subId) {
        return MAXIMUM_LIVE_CALLS <= getNumCallsWithState(subId, LIVE_CALL_STATES);
    }

    private boolean hasMaximumHoldingCalls() {
        return MAXIMUM_HOLD_CALLS <= getNumCallsWithState(CallState.ON_HOLD);
    }

    private boolean hasMaximumHoldingCalls(String subId) {
        return MAXIMUM_HOLD_CALLS <= getNumCallsWithState(subId, CallState.ON_HOLD);
    }

    private boolean hasMaximumRingingCalls() {
        return MAXIMUM_RINGING_CALLS <= getNumCallsWithState(CallState.RINGING);
    }

    private boolean hasMaximumRingingCalls(String subId) {
        return MAXIMUM_RINGING_CALLS <= getNumCallsWithState(subId, CallState.RINGING);
    }

    private boolean hasMaximumOutgoingCalls() {
        return MAXIMUM_OUTGOING_CALLS <= getNumCallsWithState(OUTGOING_CALL_STATES);
    }

    private boolean hasMaximumDialingCalls() {
        return MAXIMUM_DIALING_CALLS <= getNumCallsWithState(CallState.DIALING, CallState.PULLING);
    }

    /**
     * Returns true if there is an Emergency Call in Call list.
     */
    private boolean IsEmergencyCallInProgress() {
        for (Call call : mCalls) {
            if (call.isEmergencyCall()) {
                // We never support add call if one of the calls is an emergency call.
                return true;
            }
        }
        return false;
    }

    private boolean makeRoomForOutgoingCall(Call call, boolean isEmergency) {
        if (isEmergency && IsEmergencyCallInProgress()) {
            Log.i(this, "emergency call is progress so no room for new E Call");
            return false;
        }
        if (TelephonyManager.getDefault().getMultiSimConfiguration()
                == TelephonyManager.MultiSimVariants.DSDA) {
            return makeRoomForOutgoingCallForDsda(call, isEmergency);
        }
        // Reject If there is any Incoming Call while initiating an
        // an Emergency Call.
        if (isEmergency && hasMaximumRingingCalls()) {
            Call rinigingCall = getRingingCall();
            rinigingCall.reject(false, null);
        }
        if (hasMaximumLiveCalls()) {
            // NOTE: If the amount of live calls changes beyond 1, this logic will probably
            // have to change.
            Call liveCall = getFirstCallWithState(LIVE_CALL_STATES);
            Log.i(this, "makeRoomForOutgoingCall call = " + call + " livecall = " +
                   liveCall);

            if (call == liveCall) {
                // If the call is already the foreground call, then we are golden.
                // This can happen after the user selects an account in the SELECT_PHONE_ACCOUNT
                // state since the call was already populated into the list.
                return true;
            }

            if (hasMaximumOutgoingCalls()) {
                Call outgoingCall = getFirstCallWithState(OUTGOING_CALL_STATES);
                if (isEmergency && !outgoingCall.isEmergencyCall()) {
                    // Disconnect the current outgoing call if it's not an emergency call. If the
                    // user tries to make two outgoing calls to different emergency call numbers,
                    // we will try to connect the first outgoing call.
                    call.getAnalytics().setCallIsAdditional(true);
                    outgoingCall.getAnalytics().setCallIsInterrupted(true);
                    outgoingCall.disconnect();
                    // buffer this call in to mPendingMOEmerCall and do not initiate this call
                    // until the current outgoing call mDisconnectingCall is disconnected
                    // successfully. Emergency Call would be initiated upon receiving the
                    // Disconnection response from lower layers.
                    mDisconnectingCall = outgoingCall;
                    mPendingMOEmerCall = call;
                    return true;
                }
                if (outgoingCall.getState() == CallState.SELECT_PHONE_ACCOUNT) {
                    // If there is an orphaned call in the {@link CallState#SELECT_PHONE_ACCOUNT}
                    // state, just disconnect it since the user has explicitly started a new call.
                    call.getAnalytics().setCallIsAdditional(true);
                    outgoingCall.getAnalytics().setCallIsInterrupted(true);
                    outgoingCall.disconnect();
                    return true;
                }
                return false;
            }

            if (hasMaximumHoldingCalls()) {
                // There is no more room for any more calls, unless it's an emergency.
                if (isEmergency) {
                    // Kill the current active call, this is easier then trying to disconnect a
                    // holding call and hold an active call.
                    call.getAnalytics().setCallIsAdditional(true);
                    liveCall.getAnalytics().setCallIsInterrupted(true);
                    liveCall.disconnect();
                    // buffer this call in to mPendingMOEmerCall and do not initiate this call
                    // until the current live call "mDisconnectingCall" is disconnected
                    // successfully. Emergency Call would be initiated upon receiving the
                    // Disconnection response from lower layers.
                    mDisconnectingCall = liveCall;
                    mPendingMOEmerCall = call;
                    return true;
                }
                return false;  // No more room!
            }

            // We have room for at least one more holding call at this point.

            // TODO: Remove once b/23035408 has been corrected.
            // If the live call is a conference, it will not have a target phone account set.  This
            // means the check to see if the live call has the same target phone account as the new
            // call will not cause us to bail early.  As a result, we'll end up holding the
            // ongoing conference call.  However, the ConnectionService is already doing that.  This
            // has caused problems with some carriers.  As a workaround until b/23035408 is
            // corrected, we will try and get the target phone account for one of the conference's
            // children and use that instead.
            PhoneAccountHandle liveCallPhoneAccount = liveCall.getTargetPhoneAccount();
            if (liveCallPhoneAccount == null && liveCall.isConference() &&
                    !liveCall.getChildCalls().isEmpty()) {
                liveCallPhoneAccount = getFirstChildPhoneAccount(liveCall);
                Log.i(this, "makeRoomForOutgoingCall: using child call PhoneAccount = " +
                        liveCallPhoneAccount);
            }

            // First thing, if we are trying to make a call with the same phone account as the live
            // call, then allow it so that the connection service can make its own decision about
            // how to handle the new call relative to the current one.
            if (Objects.equals(liveCallPhoneAccount, call.getTargetPhoneAccount())) {
                Log.i(this, "makeRoomForOutgoingCall: phoneAccount matches.");
                call.getAnalytics().setCallIsAdditional(true);
                liveCall.getAnalytics().setCallIsInterrupted(true);
                return true;
            } else if (call.getTargetPhoneAccount() == null) {
                // Without a phone account, we can't say reliably that the call will fail.
                // If the user chooses the same phone account as the live call, then it's
                // still possible that the call can be made (like with CDMA calls not supporting
                // hold but they still support adding a call by going immediately into conference
                // mode). Return true here and we'll run this code again after user chooses an
                // account.
                return true;
            }

            // Try to hold the live call before attempting the new outgoing call.
            if (liveCall.can(Connection.CAPABILITY_HOLD)) {
                Log.i(this, "makeRoomForOutgoingCall: holding live call.");
                call.getAnalytics().setCallIsAdditional(true);
                liveCall.getAnalytics().setCallIsInterrupted(true);
                liveCall.hold();
                return true;
            }

            // The live call cannot be held so we're out of luck here.  There's no room.
            return false;
        }
        return true;
    }

    private boolean makeRoomForOutgoingCallForDsda(Call call, boolean isEmergency) {
        if (isEmergency || (call.getState() == CallState.SELECT_PHONE_ACCOUNT)) {
            return true;
        }

        PhoneAccountHandle phAcc = call.getTargetPhoneAccount();
        if (phAcc == null) {
            if (getNumCallsWithState(LIVE_CALL_STATES) == MAXIMUM_DSDA_LIVE_CALLS
                    && getNumCallsWithState(CallState.ON_HOLD) == MAXIMUM_DSDA_HOLD_CALLS) {
                return false;
            } else {
                return true;
            }
        }
        if (hasMaximumLiveCalls(phAcc.getId())) {
            // NOTE: If the amount of live calls changes beyond 1, this logic will probably
            // have to change.
            Call liveCall = getFirstCallWithState(phAcc.getId(), call, LIVE_CALL_STATES);

            if (hasMaximumHoldingCalls(phAcc.getId())) {
                // There is no more room for any more calls, unless it's an emergency.
                return false;  // No more room!
            }
            if (Objects.equals(liveCall.getTargetPhoneAccount(), call.getTargetPhoneAccount())) {
                return true;
            }
            // Try to hold the live call before attempting the new outgoing call.
            if (liveCall.can(Connection.CAPABILITY_HOLD)) {
                liveCall.hold();
                return true;
            }

            // The live call cannot be held so we're out of luck here.  There's no room.
            return false;
        }
        return true;
    }

    /**
     * Given a call, find the first non-null phone account handle of its children.
     *
     * @param parentCall The parent call.
     * @return The first non-null phone account handle of the children, or {@code null} if none.
     */
    private PhoneAccountHandle getFirstChildPhoneAccount(Call parentCall) {
        for (Call childCall : parentCall.getChildCalls()) {
            PhoneAccountHandle childPhoneAccount = childCall.getTargetPhoneAccount();
            if (childPhoneAccount != null) {
                return childPhoneAccount;
            }
        }
        return null;
    }

    /**
     * Checks to see if the call should be on speakerphone and if so, set it.
     */
    private void maybeMoveToSpeakerPhone(Call call) {
        if (call.getStartWithSpeakerphoneOn()) {
            setAudioRoute(CallAudioState.ROUTE_SPEAKER);
            call.setStartWithSpeakerphoneOn(false);
        }
    }

    private void maybeMoveToEarpiece(Call call) {
        if (!call.getStartWithSpeakerphoneOn() && !mWiredHeadsetManager.isPluggedIn() &&
                !mBluetoothManager.isBluetoothAvailable()) {
            setAudioRoute(CallAudioState.ROUTE_EARPIECE);
        }
    }

    /**
     * Creates a new call for an existing connection.
     *
     * @param callId The id of the new call.
     * @param connection The connection information.
     * @return The new call.
     */
    Call createCallForExistingConnection(String callId, ParcelableConnection connection) {
        boolean isDowngradedConference = (connection.getConnectionProperties()
                & Connection.PROPERTY_IS_DOWNGRADED_CONFERENCE) != 0;
        Call call = new Call(
                callId,
                mContext,
                this,
                mLock,
                mConnectionServiceRepository,
                mContactsAsyncHelper,
                mCallerInfoAsyncQueryFactory,
                mPhoneNumberUtilsAdapter,
                connection.getHandle() /* handle */,
                null /* gatewayInfo */,
                null /* connectionManagerPhoneAccount */,
                connection.getPhoneAccount(), /* targetPhoneAccountHandle */
                Call.CALL_DIRECTION_UNDEFINED /* callDirection */,
                false /* forceAttachToExistingConnection */,
                isDowngradedConference /* isConference */,
                connection.getConnectTimeMillis() /* connectTimeMillis */);

        call.initAnalytics();
        call.getAnalytics().setCreatedFromExistingConnection(true);

        setCallState(call, Call.getStateFromConnectionState(connection.getState()),
                "existing connection");
        call.setConnectionCapabilities(connection.getConnectionCapabilities());
        call.setConnectionProperties(connection.getConnectionProperties());
        call.setCallerDisplayName(connection.getCallerDisplayName(),
                connection.getCallerDisplayNamePresentation());
        call.addListener(this);

        // In case this connection was added via a ConnectionManager, keep track of the original
        // Connection ID as created by the originating ConnectionService.
        Bundle extras = connection.getExtras();
        if (extras != null && extras.containsKey(Connection.EXTRA_ORIGINAL_CONNECTION_ID)) {
            call.setOriginalConnectionId(extras.getString(Connection.EXTRA_ORIGINAL_CONNECTION_ID));
        }
        addCall(call);

        return call;
    }

    /**
     * Determines whether Telecom already knows about a Connection added via the
     * {@link android.telecom.ConnectionService#addExistingConnection(PhoneAccountHandle,
     * Connection)} API via a ConnectionManager.
     *
     * See {@link Connection#EXTRA_ORIGINAL_CONNECTION_ID}.
     * @param originalConnectionId The new connection ID to check.
     * @return {@code true} if this connection is already known by Telecom.
     */
    Call getAlreadyAddedConnection(String originalConnectionId) {
        Optional<Call> existingCall = mCalls.stream()
                .filter(call -> originalConnectionId.equals(call.getOriginalConnectionId()) ||
                            originalConnectionId.equals(call.getId()))
                .findFirst();

        if (existingCall.isPresent()) {
            Log.i(this, "isExistingConnectionAlreadyAdded - call %s already added with id %s",
                    originalConnectionId, existingCall.get().getId());
            return existingCall.get();
        }

        return null;
    }

    /**
     * @return A new unique telecom call Id.
     */
    private String getNextCallId() {
        synchronized(mLock) {
            return TELECOM_CALL_ID_PREFIX + (++mCallId);
        }
    }

    /**
     * Callback when foreground user is switched. We will reload missed call in all profiles
     * including the user itself. There may be chances that profiles are not started yet.
     */
    void onUserSwitch(UserHandle userHandle) {
        mCurrentUserHandle = userHandle;
        mMissedCallNotifier.setCurrentUserHandle(userHandle);
        final UserManager userManager = UserManager.get(mContext);
        List<UserInfo> profiles = userManager.getEnabledProfiles(userHandle.getIdentifier());
        for (UserInfo profile : profiles) {
            reloadMissedCallsOfUser(profile.getUserHandle());
        }
    }

    /**
     * Because there may be chances that profiles are not started yet though its parent user is
     * switched, we reload missed calls of profile that are just started here.
     */
    void onUserStarting(UserHandle userHandle) {
        if (UserUtil.isProfile(mContext, userHandle)) {
            reloadMissedCallsOfUser(userHandle);
        }
    }

    public TelecomSystem.SyncRoot getLock() {
        return mLock;
    }

    private void reloadMissedCallsOfUser(UserHandle userHandle) {
        mMissedCallNotifier.reloadFromDatabase(
                mLock, this, mContactsAsyncHelper, mCallerInfoAsyncQueryFactory, userHandle);
    }

    /**
     * Dumps the state of the {@link CallsManager}.
     *
     * @param pw The {@code IndentingPrintWriter} to write the state to.
     */
    public void dump(IndentingPrintWriter pw) {
        mContext.enforceCallingOrSelfPermission(android.Manifest.permission.DUMP, TAG);
        if (mCalls != null) {
            pw.println("mCalls: ");
            pw.increaseIndent();
            for (Call call : mCalls) {
                pw.println(call);
            }
            pw.decreaseIndent();
        }

        if (mCallAudioManager != null) {
            pw.println("mCallAudioManager:");
            pw.increaseIndent();
            mCallAudioManager.dump(pw);
            pw.decreaseIndent();
        }

        if (mTtyManager != null) {
            pw.println("mTtyManager:");
            pw.increaseIndent();
            mTtyManager.dump(pw);
            pw.decreaseIndent();
        }

        if (mInCallController != null) {
            pw.println("mInCallController:");
            pw.increaseIndent();
            mInCallController.dump(pw);
            pw.decreaseIndent();
        }

        if (mConnectionServiceRepository != null) {
            pw.println("mConnectionServiceRepository:");
            pw.increaseIndent();
            mConnectionServiceRepository.dump(pw);
            pw.decreaseIndent();
        }
    }

    /**
    * For some disconnected causes, we show a dialog when it's a mmi code or potential mmi code.
    *
    * @param call The call.
    */
    private void maybeShowErrorDialogOnDisconnect(Call call) {
        if (call.getState() == CallState.DISCONNECTED && (isPotentialMMICode(call.getHandle())
                || isPotentialInCallMMICode(call.getHandle()))) {
            DisconnectCause disconnectCause = call.getDisconnectCause();
            if (!TextUtils.isEmpty(disconnectCause.getDescription()) && (disconnectCause.getCode()
                    == DisconnectCause.ERROR)) {
                Intent errorIntent = new Intent(mContext, ErrorDialogActivity.class);
                errorIntent.putExtra(ErrorDialogActivity.ERROR_MESSAGE_STRING_EXTRA,
                        disconnectCause.getDescription());
                errorIntent.setFlags(Intent.FLAG_ACTIVITY_NEW_TASK);
                mContext.startActivityAsUser(errorIntent, UserHandle.CURRENT);
            }
        }
    }

    private void setIntentExtrasAndStartTime(Call call, Bundle extras) {
      // Create our own instance to modify (since extras may be Bundle.EMPTY)
      extras = new Bundle(extras);

      // Specifies the time telecom began routing the call. This is used by the dialer for
      // analytics.
      extras.putLong(TelecomManager.EXTRA_CALL_TELECOM_ROUTING_START_TIME_MILLIS,
              SystemClock.elapsedRealtime());

      call.setIntentExtras(extras);
    }

    private final Handler mLchHandler = new LchHandler();
    private final class LchHandler extends Handler {
        @Override
        public void handleMessage(Message msg) {
            switch (msg.what) {
                case PHONE_START_DSDA_INCALL_TONE:
                    Log.d(this, "Start DSDA incall tones...");
                    startDsdaInCallTones();
                    break;
                case LCH_PLAY_DTMF:
                    playLchDtmf();
                    break;
                case LCH_STOP_DTMF:
                    stopLchDtmf();
                    break;
                case SET_LOCAL_CALL_HOLD:
                    updateLchStatusToRil((String) msg.obj);
                    break;
            }
        }
    }

    void switchToOtherActiveSub(String subId) {
        if (TelephonyManager.getDefault().getMultiSimConfiguration()
                != TelephonyManager.MultiSimVariants.DSDA) {
            return;
        }
        Log.d(this, "switchToOtherActiveSub sub:" + subId);
        setActiveSubscription(subId);
        updateLchStatus(subId);
        manageDsdaInCallTones(true);
    }

    String getActiveSubscription() {
        return mActiveSub;
    }

    synchronized void setActiveSubscription(String subId) {
        if (TelephonyManager.getDefault().getMultiSimConfiguration()
                != TelephonyManager.MultiSimVariants.DSDA) {
            return;
        }
        Log.d(this, "setActiveSubscription = " + subId);
        if (subId == null) {
            mActiveSub = null;
            return;
        }
        if (subId.equals(mActiveSub)) {
            Log.d(this, "setActiveSubscription not changed " + subId + " mActiveSub:" + mActiveSub);
            return;
        }
        mActiveSub = subId;
        Log.d(this, "setActiveSubscription changed " + mActiveSub);
        for (Call call : mCalls) {
            PhoneAccountHandle ph = call.getTargetPhoneAccount();
            if (ph != null && subId.equals(ph.getId())) {
                Bundle extras = new Bundle();
                extras.putBoolean(ACTIVE_SUBSCRIPTION, true);
                call.putExtras(Call.SOURCE_CONNECTION_SERVICE, extras);
            } else {
                Bundle extras = new Bundle();
                extras.putBoolean(ACTIVE_SUBSCRIPTION, false);
                call.putExtras(Call.SOURCE_CONNECTION_SERVICE, extras);
            }
        }
    }

    void manageDsdaInCallTones(boolean isSubSwitch) {
        Log.d(this, " entered manageDsdaInCallTones ");

        // If there is no background active subscription available, stop playing the tones.
        // Do not start/stop LCH/SCH tones when phone is in RINGING state.
        if (getLchSub() != null && !hasRingingCall()) {
            //If sub switch happens re-start the tones with a delay of 100msec.
            if (isSubSwitch) {
                Log.d(this, " manageDsdaInCallTones: re-start playing tones, lch sub = "
                        + getLchSub());
                reStartDsdaInCallTones();
            } else {
                Log.d(this, " entered manageDsdaInCallTones ");
                startDsdaInCallTones();
            }
        } else if (getLchSub() == null) {
            // if there is no sub in Lch state, then stop playing the tones
            stopMSimInCallTones();
        }
    }

    private void reStartDsdaInCallTones() {
        Log.d(this, " reStartDsdaInCallTones");
        stopMSimInCallTones();
        /* Remove any pending PHONE_START_DSDA_INCALL_TONE messages from queue */
        mLchHandler.removeMessages(PHONE_START_DSDA_INCALL_TONE);
        Message message = Message.obtain(mLchHandler, PHONE_START_DSDA_INCALL_TONE);
        mLchHandler.sendMessageDelayed(message, 100);
    }

    /**
     * Returns the first call that it finds with the given states for given subscription.
     * The states are treated as having priority order so that any call with the first
     * state will be returned before any call with states listed later in the parameter list.
     */
    Call getFirstCallWithState(String sub, int... states) {
        for (int currentState : states) {
            // check the foreground first
            Call foregroundCall = getForegroundCall();
            if (foregroundCall != null && foregroundCall.getState() == currentState
                    && (foregroundCall.getTargetPhoneAccount() != null)
                    && isSamePhAccIdOrSipId(foregroundCall.getTargetPhoneAccount().getId(),
                    sub)) {
                return foregroundCall;
            }

            for (Call call : mCalls) {
                if ((currentState == call.getState()) &&
                        (call.getTargetPhoneAccount() != null) &&
                        (isSamePhAccIdOrSipId(call.getTargetPhoneAccount().getId(), sub))) {
                    return call;
                }
            }
        }
        return null;
    }
    /**
     * Check whether any other sub is in active state other than
     * provided subscription, if yes return the other active sub.
     * @return subscription which is active.
     */
    private String getOtherActiveSub(String subscription) {
        String otherSub = null;;
        for (PhoneAccountHandle ph : getPhoneAccountRegistrar()
                .getSimPhoneAccountsOfCurrentUser()) {
            String sub = ph.getId();
            if (!sub.equals(subscription) && getFirstCallWithState(sub, CallState.CONNECTING,
                    CallState.DIALING, CallState.ACTIVE) != null) {
                otherSub = sub;
            }
        }
        return otherSub;
    }

    private String getConversationSub() {
        for (PhoneAccountHandle ph : getPhoneAccountRegistrar()
                .getSimPhoneAccountsOfCurrentUser()) {
            String sub = ph.getId();
            if ((mLchStatus.get(sub) == null || mLchStatus.get(sub) == false)
                    && getFirstCallWithState(sub, CallState.CONNECTING,
                    CallState.DIALING, CallState.ACTIVE) != null) {
                return sub;
            }
        }
        return null;
    }

    private String getLchSub() {
        Iterator<String> keySetIterator = mLchStatus.keySet().iterator();
        while(keySetIterator.hasNext()){
            String sub = keySetIterator.next();
            if (mLchStatus.get(sub)!= null && mLchStatus.get(sub)) {
                return sub;
            }
        }
        return null;
    }

    private void playLchDtmf() {
        if (mLchSub != null || mLchHandler.hasMessages(LCH_PLAY_DTMF)) {
            // Ignore any redundant requests to start playing tones
            return;
        }
        mLchSub = getLchSub();
        Log.d(this, " playLchDtmf... lch sub " + mLchSub);
        if (mLchSub == null) return;
        removeAnyPendingDtmfMsgs();
        char c = mContext.getResources()
                .getString(R.string.lch_dtmf_key).charAt(0);
        Call call = getNonRingingLiveCall(mLchSub);
        if (call == null) {
            mLchSub = null;
            return;
        }
        call.playDtmfTone(c);
        // Keep playing LCH DTMF tone to remote party on LCH call, with periodicity
        // "LCH_DTMF_PERIODICITY" until call moves out of LCH.
        mLchHandler.sendMessageDelayed(Message.obtain(mLchHandler, LCH_PLAY_DTMF),
                LCH_DTMF_PERIODICITY);
        mLchHandler.sendMessageDelayed(Message.obtain(mLchHandler, LCH_STOP_DTMF), LCH_DTMF_PERIOD);
    }

    private Call getNonRingingLiveCall(String subId) {
        return getFirstCallWithState(subId, CallState.DIALING,
                CallState.ACTIVE, CallState.ON_HOLD);
    }

    private void stopLchDtmf() {
        if (mLchSub != null) {
            // Ignore any redundant requests to stop playing tones
            Call call = getNonRingingLiveCall(mLchSub);
            Log.d(this, " stopLchDtmf... call: " + call + " mLchSub:" + mLchSub);
            if (call == null) {
                mLchSub = null;
                return;
            }
            call.stopDtmfTone();
        }
        mLchSub = null;
    }

    private void startDsdaInCallTones() {
        if (mLocalCallReminderTonePlayer == null) {
            Log.d(this, " Play local call hold reminder tone ");
            mLocalCallReminderTonePlayer =
                    mPlayerFactory.createPlayer(InCallTonePlayer.TONE_HOLD_RECALL);
            mLocalCallReminderTonePlayer.start();
        }
        if (sSupervisoryCallHoldToneConfig.equals("dtmf")) {
            Log.d(this, " startDsdaInCallTones: Supervisory call hold tone over dtmf ");
            playLchDtmf();
        }
    }

    private void removeAnyPendingDtmfMsgs() {
        mLchHandler.removeMessages(LCH_PLAY_DTMF);
        mLchHandler.removeMessages(LCH_STOP_DTMF);
    }

    protected void stopMSimInCallTones() {
        if (mLocalCallReminderTonePlayer != null) {
            Log.d(this, " stopMSimInCallTones: local call hold reminder tone ");
            mLocalCallReminderTonePlayer.stopTone();
            mLocalCallReminderTonePlayer = null;
        }
        if (sSupervisoryCallHoldToneConfig.equals("dtmf")) {
            Log.d(this, " stopMSimInCallTones: stop SCH Dtmf call hold tone ");
            stopLchDtmf();
            /* Remove any previous dtmf nssages from queue */
            removeAnyPendingDtmfMsgs();
        }
    }

    private void updateLchStatus (String subId) {
        mLchHandler.obtainMessage(SET_LOCAL_CALL_HOLD, subId).sendToTarget();
    }

    /**
     * Update the local call hold state for all subscriptions
     * 1 -- if call on local hold, 0 -- if call is not on local hold
     *
     * @param subInConversation is the sub user is currently active in subsription.
     * so if this sub is in LCH, then bring that sub out of LCH.
     */
    private void updateLchStatusToRil(String subInConversation) {
        String removeFromLch = null;
        Log.d(this, "updateLchStatusToRil subInConversation: " + subInConversation);
        if ((subInConversation != null && (subInConversation.contains("sip")
                || subInConversation.contains("@")))
                || (TelephonyManager.getDefault()
                .getMultiSimConfiguration() != TelephonyManager.MultiSimVariants.DSDA)) {
            return;
        }
        for (PhoneAccountHandle ph : getPhoneAccountRegistrar()
                .getSimPhoneAccountsOfCurrentUser()) {
            String sub = ph.getId();
            if (sub != null && sub.contains("sip")) {
                Log.d(this, "update lch. Skipping account: " + sub);
                continue;
            }
            boolean lchState = false;
            Boolean isLchEnabled = mLchStatus.get(sub);
            isLchEnabled = (isLchEnabled == null) ? false : isLchEnabled;
            if (subInConversation != null && hasActiveOrHoldingCall(sub) &&
                    !sub.equals(subInConversation)) {
                // if sub is not conversation  sub and if it has an active
                // voice call then update lchStatus as Active
                lchState = true;
            }

            // Update state only if the new state is different
            if (lchState != isLchEnabled) {
                Call call = getNonRingingLiveCall(sub);
                Log.d(this, " setLocal Call Hold to  = " + lchState + " sub:" + sub);

                if (lchState) {
                    mLchStatus.put(sub, true);
                    setLocalCallHold(sub, true);
                } else {
                    removeFromLch = sub;
                    mLchStatus.put(sub, false);
                }
            }
        }
        if (removeFromLch != null) {
            // Ensure to send LCH disable request at last, to make sure that during switch
            // subscription, both subscriptions not to be in active(non-LCH) at any moment.
            setLocalCallHold(removeFromLch, false);
        }
    }

    void setDsdaAdapter() {
        if (mDsdaAdapter != null) {
            return;
        }
        mDsdaAdapter = new DsdaAdapter(this);
        IExtTelephony mExtTelephony = IExtTelephony.Stub.asInterface(ServiceManager
            .getService("extphone"));
        try {
            Log.d(this, "setDsdaAdapter");
            mExtTelephony.setDsdaAdapter(mDsdaAdapter);
        } catch (NullPointerException ex) {
            Log.d(this, "setDsdaAdapter" + ex);
        } catch (RemoteException ex) {
            Log.d(this, "setDsdaAdapter" + ex);
        }
    }

    private void setLocalCallHold(String subscriptionId, boolean enable) {
        IExtTelephony mExtTelephony = IExtTelephony.Stub.asInterface(ServiceManager
            .getService("extphone"));
        try {
            Log.d(this, "setLocalCallHold" + subscriptionId);
            mExtTelephony.setLocalCallHold(Integer.parseInt(subscriptionId), enable);
        } catch (NullPointerException ex) {
            Log.d(this, "setLocalCallHold" + ex);
        } catch (RemoteException ex) {
            Log.d(this, "setLocalCallHold" + ex);
        } catch (NumberFormatException ex) {
            Log.d(this, "setLocalCallHold" + ex);
        }
    }

    public void clearPendingMOEmergencyCall() {
        mPendingMOEmerCall = null;
        mDisconnectingCall = null;
    }
}<|MERGE_RESOLUTION|>--- conflicted
+++ resolved
@@ -208,12 +208,9 @@
     private final CallerInfoLookupHelper mCallerInfoLookupHelper;
     private final DefaultDialerManagerAdapter mDefaultDialerManagerAdapter;
     private final Timeouts.Adapter mTimeoutsAdapter;
-<<<<<<< HEAD
     private final ViceNotificationImpl mViceNotificationImpl;
-=======
     private final PhoneNumberUtilsAdapter mPhoneNumberUtilsAdapter;
     private final NotificationManager mNotificationManager;
->>>>>>> a66a6cb1
     private final Set<Call> mLocallyDisconnectingCalls = new HashSet<>();
     private final Set<Call> mPendingCallsToDisconnect = new HashSet<>();
     /* Handler tied to thread in which CallManager was initialized. */
@@ -271,12 +268,9 @@
             DefaultDialerManagerAdapter defaultDialerAdapter,
             Timeouts.Adapter timeoutsAdapter,
             AsyncRingtonePlayer asyncRingtonePlayer,
-<<<<<<< HEAD
-            ViceNotifier viceNotifier) {
-=======
+            ViceNotifier viceNotifier,
             PhoneNumberUtilsAdapter phoneNumberUtilsAdapter,
             InterruptionFilterProxy interruptionFilterProxy) {
->>>>>>> a66a6cb1
         mContext = context;
         mLock = lock;
         mPhoneNumberUtilsAdapter = phoneNumberUtilsAdapter;
@@ -890,16 +884,12 @@
                     false /* forceAttachToExistingConnection */,
                     false /* isConference */
             );
-<<<<<<< HEAD
             if ((extras != null) &&
                     extras.getBoolean(TelephonyProperties.EXTRA_DIAL_CONFERENCE_URI, false)) {
                 //Reset PostDialDigits with empty string for ConfURI call.
                 call.setPostDialDigits("");
             }
-            call.setInitiatingUser(initiatingUser);
-
-=======
->>>>>>> a66a6cb1
+
             call.initAnalytics();
 
             call.setInitiatingUser(initiatingUser);
@@ -1167,18 +1157,11 @@
                     .getId(), CallState.ACTIVE, CallState.DIALING);
             // If the foreground call is not the ringing call and it is currently isActive() or
             // STATE_DIALING, put it on hold before answering the call.
-<<<<<<< HEAD
             if (activeCall != null && activeCall != call &&
                     (activeCall.isActive() ||
-                     activeCall.getState() == CallState.DIALING)) {
+                     activeCall.getState() == CallState.DIALING) ||
+                     activeCall.getState() == CallState.PULLING) {
                 if (0 == (activeCall.getConnectionCapabilities()
-=======
-            if (foregroundCall != null && foregroundCall != call &&
-                    (foregroundCall.isActive() ||
-                     foregroundCall.getState() == CallState.DIALING ||
-                     foregroundCall.getState() == CallState.PULLING)) {
-                if (0 == (foregroundCall.getConnectionCapabilities()
->>>>>>> a66a6cb1
                         & Connection.CAPABILITY_HOLD)) {
                     // This call does not support hold.  If it is from a different connection
                     // service, then disconnect it, otherwise allow the connection service to
@@ -1372,16 +1355,12 @@
                 PhoneAccountHandle ph = call.getTargetPhoneAccount();
                 PhoneAccountHandle ph1 = c.getTargetPhoneAccount();
                 // Only attempt to hold parent calls and not the individual children.
-<<<<<<< HEAD
                 // if 'c' is not for same subscription as call, then don't disturb 'c'
                 if (c != null && c.isAlive() && c != call && c.getParentCall() == null
                         && (ph != null && ph1 != null &&
                         isSamePhAccIdOrSipId(ph.getId(), ph1.getId()))) {
-=======
-                if (c != null && c.isAlive() && c != call && c.getParentCall() == null) {
                     otherCallHeld = true;
                     Log.event(c, Log.Events.SWAP);
->>>>>>> a66a6cb1
                     c.hold();
                 }
             }
@@ -1400,12 +1379,12 @@
 
         handleCallTechnologyChange(c);
         handleChildAddressChange(c);
-<<<<<<< HEAD
 
         if (extras != null) {
             boolean isNeedReset = extras.getBoolean("isNeedReset", false);
             handleCdmaConnectionTimeReset(c, isNeedReset);
         }
+        updateCanAddCall();
     }
 
     void handleCdmaConnectionTimeReset(Call call, boolean isNeedReset) {
@@ -1419,9 +1398,7 @@
             call.removeExtras(Call.SOURCE_INCALL_SERVICE,
                     new ArrayList<String>(Arrays.asList("isNeedReset")));
         }
-=======
         updateCanAddCall();
->>>>>>> a66a6cb1
     }
 
     // Construct the list of possible PhoneAccounts that the outgoing call can use based on the
@@ -1661,30 +1638,22 @@
      */
     void markCallAsRemoved(Call call) {
         removeCall(call);
-<<<<<<< HEAD
         if (!hasAnyCalls()) {
             updateLchStatus(null);
             setActiveSubscription(null);
             manageDsdaInCallTones(false);
         }
-=======
         Call foregroundCall = mCallAudioManager.getPossiblyHeldForegroundCall();
->>>>>>> a66a6cb1
+        boolean isChildCall = call.isChildCall();
         if (mLocallyDisconnectingCalls.contains(call)) {
-            boolean isChildCall = call.isChildCall();
             Log.v(this, "markCallAsRemoved: isChildCall = "
                 + isChildCall + "call -> %s", call);
             mLocallyDisconnectingCalls.remove(call);
-<<<<<<< HEAD
-            Call foregroundCall = mCallAudioManager.getPossiblyHeldForegroundCall();
             if (!isChildCall && foregroundCall != null
                     && foregroundCall.getState() == CallState.ON_HOLD) {
-=======
-            if (foregroundCall != null && foregroundCall.getState() == CallState.ON_HOLD) {
->>>>>>> a66a6cb1
                 foregroundCall.unhold();
             }
-        } else if (foregroundCall != null &&
+        } else if (!isChildCall && foregroundCall != null &&
                 !foregroundCall.can(Connection.CAPABILITY_SUPPORT_HOLD)  &&
                 foregroundCall.getState() == CallState.ON_HOLD) {
 
