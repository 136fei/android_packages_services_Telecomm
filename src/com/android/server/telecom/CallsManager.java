--- conflicted
+++ resolved
@@ -268,13 +268,9 @@
             DefaultDialerManagerAdapter defaultDialerAdapter,
             Timeouts.Adapter timeoutsAdapter,
             AsyncRingtonePlayer asyncRingtonePlayer,
-<<<<<<< HEAD
             ViceNotifier viceNotifier,
-            PhoneNumberUtilsAdapter phoneNumberUtilsAdapter) {
-=======
             PhoneNumberUtilsAdapter phoneNumberUtilsAdapter,
             InterruptionFilterProxy interruptionFilterProxy) {
->>>>>>> a66a6cb1
         mContext = context;
         mLock = lock;
         mPhoneNumberUtilsAdapter = phoneNumberUtilsAdapter;
