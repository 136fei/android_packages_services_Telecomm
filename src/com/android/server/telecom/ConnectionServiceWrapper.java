--- conflicted
+++ resolved
@@ -344,24 +344,12 @@
                     // deliver the message anyway that they want. b/20530631.
                     Call call = mCallIdMapper.getCall(callId);
                     if (call != null) {
-<<<<<<< HEAD
                         // Update extras so that event reaches to InCallUi and InCallUi
                         // updates merge button.
                         Bundle extras = new Bundle();
                         extras.putBoolean("update", true);
                         call.putExtras(Call.SOURCE_CONNECTION_SERVICE, extras);
-                        // Just refresh the connection capabilities so that the UI
-                        // is forced to reenable the merge button as the capability
-                        // is still on the connection. Note when b/20530631 is fixed, we need
-                        // to revisit this fix to remove this hacky way of unhiding the merge
-                        // button (side effect of reprocessing the capabilities) and plumb
-                        // the failure event all the way to InCallUI instead of stopping
-                        // it here. That way we can also handle the UI of notifying that
-                        // the merged has failed.
-                        call.setConnectionCapabilities(call.getConnectionCapabilities(), true);
-=======
                         call.onConnectionEvent(Connection.EVENT_CALL_MERGE_FAILED, null);
->>>>>>> 94f706a2
                     } else {
                         Log.w(this, "setConferenceMergeFailed, unknown call id: %s", callId);
                     }
