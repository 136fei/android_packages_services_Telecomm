/*
 * Copyright (C) 2014 The Android Open Source Project
 *
 * Licensed under the Apache License, Version 2.0 (the "License");
 * you may not use this file except in compliance with the License.
 * You may obtain a copy of the License at
 *
 *      http://www.apache.org/licenses/LICENSE-2.0
 *
 * Unless required by applicable law or agreed to in writing, software
 * distributed under the License is distributed on an "AS IS" BASIS,
 * WITHOUT WARRANTIES OR CONDITIONS OF ANY KIND, either express or implied.
 * See the License for the specific language governing permissions and
 * limitations under the License.
 */

package com.android.server.telecom;

import android.content.Context;
import android.content.Intent;
import android.os.UserHandle;
<<<<<<< HEAD
import com.android.internal.telephony.util.BlacklistUtils;
=======
import android.telecom.TelecomManager;
import com.android.internal.telephony.TelephonyProperties;
import com.android.server.telecom.ui.ViceNotificationImpl;
>>>>>>> a13787c7

public final class TelecomBroadcastIntentProcessor {
    /** The action used to send SMS response for the missed call notification. */
    public static final String ACTION_SEND_SMS_FROM_NOTIFICATION =
            "com.android.server.telecom.ACTION_SEND_SMS_FROM_NOTIFICATION";

    /** The action used to call a handle back for the missed call notification. */
    public static final String ACTION_CALL_BACK_FROM_NOTIFICATION =
            "com.android.server.telecom.ACTION_CALL_BACK_FROM_NOTIFICATION";

    /** The action used to clear missed calls. */
    public static final String ACTION_CLEAR_MISSED_CALLS =
            "com.android.server.telecom.ACTION_CLEAR_MISSED_CALLS";

    public static final String ACTION_CALL_PULL =
            "org.codeaurora.ims.ACTION_CALL_PULL";

    private final Context mContext;
    private final CallsManager mCallsManager;

    public TelecomBroadcastIntentProcessor(Context context, CallsManager callsManager) {
        mContext = context;
        mCallsManager = callsManager;
    }

    public static final String ACTION_CLEAR_BLACKLISTED_CALLS =
            "com.android.phone.intent.CLEAR_BLACKLISTED_CALLS";
    /** This action is used to clear blacklisted messages. */
    public static final String ACTION_CLEAR_BLACKLISTED_MESSAGES =
            "com.android.phone.intent.CLEAR_BLACKLISTED_MESSAGES";

    public static final String ACTION_REJECTED_SMS =
            "android.provider.Telephony.SMS_REJECTED";

    // For adding to Blacklist from call log
    static final String REMOVE_BLACKLIST = "com.android.phone.REMOVE_BLACKLIST";
    static final String EXTRA_NUMBER = "number";
    static final String EXTRA_TYPE = "type";
    static final String EXTRA_FROM_NOTIFICATION = "fromNotification";


    public void processIntent(Intent intent) {
        String action = intent.getAction();

        Log.v(this, "Action received: %s.", action);

        MissedCallNotifier missedCallNotifier = mCallsManager.getMissedCallNotifier();

        // Send an SMS from the missed call notification.
        if (ACTION_SEND_SMS_FROM_NOTIFICATION.equals(action)) {
            // Close the notification shade and the notification itself.
            closeSystemDialogs(mContext);
            missedCallNotifier.clearMissedCalls();

            Intent callIntent = new Intent(Intent.ACTION_SENDTO, intent.getData());
            callIntent.setFlags(Intent.FLAG_ACTIVITY_NEW_TASK);
            mContext.startActivityAsUser(callIntent, UserHandle.CURRENT);

        // Call back recent caller from the missed call notification.
        } else if (ACTION_CALL_BACK_FROM_NOTIFICATION.equals(action)) {
            // Close the notification shade and the notification itself.
            closeSystemDialogs(mContext);
            missedCallNotifier.clearMissedCalls();

            Intent callIntent = new Intent(Intent.ACTION_CALL_PRIVILEGED, intent.getData());
            callIntent.setFlags(
                    Intent.FLAG_ACTIVITY_NEW_TASK | Intent.FLAG_ACTIVITY_EXCLUDE_FROM_RECENTS);
            mContext.startActivityAsUser(callIntent, UserHandle.CURRENT);

        // Clear the missed call notification and call log entries.
        } else if (ACTION_CLEAR_MISSED_CALLS.equals(action)) {
            missedCallNotifier.clearMissedCalls();
<<<<<<< HEAD
        }  else if (ACTION_CLEAR_BLACKLISTED_CALLS.equals(action)) {
            BlacklistCallNotifier bcn = mCallsManager.getBlacklistCallNotifier();
            bcn.cancelBlacklistedNotification(BlacklistUtils.BLOCK_CALLS);
        } else if (ACTION_CLEAR_BLACKLISTED_MESSAGES.equals(action)) {
            BlacklistCallNotifier bcn = mCallsManager.getBlacklistCallNotifier();
            bcn.cancelBlacklistedNotification(BlacklistUtils.BLOCK_MESSAGES);
        } else if (intent.getAction().equals(REMOVE_BLACKLIST)) {
            if (intent.getBooleanExtra(EXTRA_FROM_NOTIFICATION, false)) {
                // Dismiss the notification that brought us here
                int blacklistType = intent.getIntExtra(EXTRA_TYPE, 0);
                BlacklistCallNotifier bcn = mCallsManager.getBlacklistCallNotifier();
                bcn.cancelBlacklistedNotification(blacklistType);
                BlacklistUtils.addOrUpdate(mContext, intent.getStringExtra(EXTRA_NUMBER),
                        0, blacklistType);
            }
        } else if (ACTION_REJECTED_SMS.equals(action)) {
            if (!intent.getBooleanExtra("blacklisted", false)) {
                return;
            }

            String sender = intent.getStringExtra("sender");
            long timestamp = intent.getLongExtra("timestamp", 0);
            int matchType = intent.getIntExtra("blacklistMatchType", -1);

            BlacklistCallNotifier bcn = mCallsManager.getBlacklistCallNotifier();
            bcn.notifyBlacklistedMessage(sender, timestamp, matchType);
=======
        } else if (ACTION_CALL_PULL.equals(action)) {
            // Close the notification shade and the notification itself.
            closeSystemDialogs(mContext);

            String dialogId =  intent.getStringExtra("org.codeaurora.ims.VICE_CLEAR");
            int callType =  intent.getIntExtra(TelecomManager.EXTRA_START_CALL_WITH_VIDEO_STATE, 0);
            Log.i(this,"ACTION_CALL_PULL: calltype = " + callType + ", dialogId = " + dialogId);

            Intent callIntent = new Intent(Intent.ACTION_CALL_PRIVILEGED, intent.getData());
            callIntent.putExtra(TelephonyProperties.EXTRA_IS_CALL_PULL, true);
            callIntent.putExtra(TelephonyProperties.EXTRA_SKIP_SCHEMA_PARSING, true);
            callIntent.putExtra(TelecomManager.EXTRA_START_CALL_WITH_VIDEO_STATE, callType);
            callIntent.setFlags(
                    Intent.FLAG_ACTIVITY_NEW_TASK | Intent.FLAG_ACTIVITY_EXCLUDE_FROM_RECENTS);
            mContext.startActivityAsUser(callIntent, UserHandle.CURRENT);
>>>>>>> a13787c7
        }
    }

    /**
     * Closes open system dialogs and the notification shade.
     */
    private void closeSystemDialogs(Context context) {
        Intent intent = new Intent(Intent.ACTION_CLOSE_SYSTEM_DIALOGS);
        context.sendBroadcastAsUser(intent, UserHandle.ALL);
    }
}<|MERGE_RESOLUTION|>--- conflicted
+++ resolved
@@ -19,13 +19,10 @@
 import android.content.Context;
 import android.content.Intent;
 import android.os.UserHandle;
-<<<<<<< HEAD
 import com.android.internal.telephony.util.BlacklistUtils;
-=======
 import android.telecom.TelecomManager;
 import com.android.internal.telephony.TelephonyProperties;
 import com.android.server.telecom.ui.ViceNotificationImpl;
->>>>>>> a13787c7
 
 public final class TelecomBroadcastIntentProcessor {
     /** The action used to send SMS response for the missed call notification. */
@@ -98,7 +95,6 @@
         // Clear the missed call notification and call log entries.
         } else if (ACTION_CLEAR_MISSED_CALLS.equals(action)) {
             missedCallNotifier.clearMissedCalls();
-<<<<<<< HEAD
         }  else if (ACTION_CLEAR_BLACKLISTED_CALLS.equals(action)) {
             BlacklistCallNotifier bcn = mCallsManager.getBlacklistCallNotifier();
             bcn.cancelBlacklistedNotification(BlacklistUtils.BLOCK_CALLS);
@@ -125,7 +121,6 @@
 
             BlacklistCallNotifier bcn = mCallsManager.getBlacklistCallNotifier();
             bcn.notifyBlacklistedMessage(sender, timestamp, matchType);
-=======
         } else if (ACTION_CALL_PULL.equals(action)) {
             // Close the notification shade and the notification itself.
             closeSystemDialogs(mContext);
@@ -141,7 +136,6 @@
             callIntent.setFlags(
                     Intent.FLAG_ACTIVITY_NEW_TASK | Intent.FLAG_ACTIVITY_EXCLUDE_FROM_RECENTS);
             mContext.startActivityAsUser(callIntent, UserHandle.CURRENT);
->>>>>>> a13787c7
         }
     }
 
