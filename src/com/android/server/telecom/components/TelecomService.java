/*
 * Copyright (C) 2014 The Android Open Source Project
 *
 * Licensed under the Apache License, Version 2.0 (the "License");
 * you may not use this file except in compliance with the License.
 * You may obtain a copy of the License at
 *
 *      http://www.apache.org/licenses/LICENSE-2.0
 *
 * Unless required by applicable law or agreed to in writing, software
 * distributed under the License is distributed on an "AS IS" BASIS,
 * WITHOUT WARRANTIES OR CONDITIONS OF ANY KIND, either express or implied.
 * See the License for the specific language governing permissions and
 * limitations under the License.
 */

package com.android.server.telecom.components;

import android.app.Notification;
import android.app.NotificationManager;
import android.app.Service;
import android.bluetooth.BluetoothAdapter;
import android.content.Context;
import android.content.Intent;
import android.media.IAudioService;
import android.os.IBinder;
import android.os.PowerManager;
import android.os.ServiceManager;

import com.android.internal.telephony.CallerInfoAsyncQuery;
import com.android.server.telecom.AsyncRingtonePlayer;
import com.android.server.telecom.BluetoothAdapterProxy;
import com.android.server.telecom.BluetoothPhoneServiceImpl;
import com.android.server.telecom.CallerInfoAsyncQueryFactory;
import com.android.server.telecom.CallsManager;
import com.android.server.telecom.HeadsetMediaButton;
import com.android.server.telecom.HeadsetMediaButtonFactory;
import com.android.server.telecom.InCallWakeLockControllerFactory;
import com.android.server.telecom.CallAudioManager;
import com.android.server.telecom.InterruptionFilterProxy;
import com.android.server.telecom.PhoneAccountRegistrar;
import com.android.server.telecom.PhoneNumberUtilsAdapter;
import com.android.server.telecom.PhoneNumberUtilsAdapterImpl;
import com.android.server.telecom.ProximitySensorManagerFactory;
import com.android.server.telecom.InCallWakeLockController;
import com.android.server.telecom.Log;
import com.android.server.telecom.ProximitySensorManager;
import com.android.server.telecom.TelecomSystem;
import com.android.server.telecom.TelecomWakeLock;
import com.android.server.telecom.Timeouts;
import com.android.server.telecom.ViceNotifier;
import com.android.server.telecom.ui.MissedCallNotifierImpl;
import com.android.server.telecom.ui.ViceNotificationImpl;

/**
 * Implementation of the ITelecom interface.
 */
public class TelecomService extends Service implements TelecomSystem.Component {

    @Override
    public IBinder onBind(Intent intent) {
        Log.d(this, "onBind");
        initializeTelecomSystem(this);
        synchronized (getTelecomSystem().getLock()) {
            return getTelecomSystem().getTelecomServiceImpl().getBinder();
        }
    }

    /**
     * This method is to be called by components (Activitys, Services, ...) to initialize the
     * Telecom singleton. It should only be called on the main thread. As such, it is atomic
     * and needs no synchronization -- it will either perform its initialization, after which
     * the {@link TelecomSystem#getInstance()} will be initialized, or some other invocation of
     * this method on the main thread will have happened strictly prior to it, and this method
     * will be a benign no-op.
     *
     * @param context
     */
    static void initializeTelecomSystem(Context context) {
        if (TelecomSystem.getInstance() == null) {
            final NotificationManager notificationManager =
                    (NotificationManager) context.getSystemService(Context.NOTIFICATION_SERVICE);

            TelecomSystem.setInstance(
                    new TelecomSystem(
                            context,
                            new MissedCallNotifierImpl.MissedCallNotifierImplFactory() {
                                @Override
                                public MissedCallNotifierImpl makeMissedCallNotifierImpl(
                                        Context context,
                                        PhoneAccountRegistrar phoneAccountRegistrar,
                                        PhoneNumberUtilsAdapter phoneNumberUtilsAdapter) {
                                    return new MissedCallNotifierImpl(context,
                                            phoneAccountRegistrar, phoneNumberUtilsAdapter);
                                }
                            },
                            new CallerInfoAsyncQueryFactory() {
                                @Override
                                public CallerInfoAsyncQuery startQuery(int token, Context context,
                                        String number,
                                        CallerInfoAsyncQuery.OnQueryCompleteListener listener,
                                        Object cookie) {
                                    Log.i(TelecomSystem.getInstance(),
                                            "CallerInfoAsyncQuery.startQuery number=%s cookie=%s",
                                            Log.pii(number), cookie);
                                    return CallerInfoAsyncQuery.startQuery(
                                            token, context, number, listener, cookie);
                                }
                            },
                            new HeadsetMediaButtonFactory() {
                                @Override
                                public HeadsetMediaButton create(
                                        Context context,
                                        CallsManager callsManager,
                                        TelecomSystem.SyncRoot lock) {
                                    return new HeadsetMediaButton(context, callsManager, lock);
                                }
                            },
                            new ProximitySensorManagerFactory() {
                                @Override
                                public ProximitySensorManager create(
                                        Context context,
                                        CallsManager callsManager) {
                                    return new ProximitySensorManager(
                                            new TelecomWakeLock(
                                                    context,
                                                    PowerManager.PROXIMITY_SCREEN_OFF_WAKE_LOCK,
                                                    ProximitySensorManager.class.getSimpleName()),
                                            callsManager);
                                }
                            },
                            new InCallWakeLockControllerFactory() {
                                @Override
                                public InCallWakeLockController create(Context context,
                                        CallsManager callsManager) {
                                    return new InCallWakeLockController(
                                            new TelecomWakeLock(context,
                                                    PowerManager.FULL_WAKE_LOCK,
                                                    InCallWakeLockController.class.getSimpleName()),
                                            callsManager);
                                }
                            },
                            new CallAudioManager.AudioServiceFactory() {
                                @Override
                                public IAudioService getAudioService() {
                                    return IAudioService.Stub.asInterface(
                                            ServiceManager.getService(Context.AUDIO_SERVICE));
                                }
                            },
                            new BluetoothPhoneServiceImpl.BluetoothPhoneServiceImplFactory() {
                                @Override
                                public BluetoothPhoneServiceImpl makeBluetoothPhoneServiceImpl(
                                        Context context, TelecomSystem.SyncRoot lock,
                                        CallsManager callsManager,
                                        PhoneAccountRegistrar phoneAccountRegistrar) {
                                    return new BluetoothPhoneServiceImpl(context, lock,
                                            callsManager, new BluetoothAdapterProxy(),
                                            phoneAccountRegistrar);
                                }
                            },
                            new Timeouts.Adapter(),
                            new AsyncRingtonePlayer(),
<<<<<<< HEAD
                            new ViceNotifier() {
                                @Override
                                public ViceNotificationImpl create(Context context,
                                        CallsManager callsManager) {
                                    return new ViceNotificationImpl(
                                            context.getApplicationContext(), callsManager);
                                }
                            }));
=======
                            new PhoneNumberUtilsAdapterImpl(),
                            new InterruptionFilterProxy() {
                                @Override
                                public void setInterruptionFilter(int interruptionFilter) {
                                    notificationManager.setInterruptionFilter(interruptionFilter);
                                }

                                @Override
                                public int getCurrentInterruptionFilter() {
                                    return notificationManager.getCurrentInterruptionFilter();
                                }
                            }
                    ));
>>>>>>> a66a6cb1
        }
        if (BluetoothAdapter.getDefaultAdapter() != null) {
            context.startService(new Intent(context, BluetoothPhoneService.class));
        }
    }

    @Override
    public TelecomSystem getTelecomSystem() {
        return TelecomSystem.getInstance();
    }
}<|MERGE_RESOLUTION|>--- conflicted
+++ resolved
@@ -160,7 +160,6 @@
                             },
                             new Timeouts.Adapter(),
                             new AsyncRingtonePlayer(),
-<<<<<<< HEAD
                             new ViceNotifier() {
                                 @Override
                                 public ViceNotificationImpl create(Context context,
@@ -168,8 +167,7 @@
                                     return new ViceNotificationImpl(
                                             context.getApplicationContext(), callsManager);
                                 }
-                            }));
-=======
+                            },
                             new PhoneNumberUtilsAdapterImpl(),
                             new InterruptionFilterProxy() {
                                 @Override
@@ -183,7 +181,6 @@
                                 }
                             }
                     ));
->>>>>>> a66a6cb1
         }
         if (BluetoothAdapter.getDefaultAdapter() != null) {
             context.startService(new Intent(context, BluetoothPhoneService.class));
