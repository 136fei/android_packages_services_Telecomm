--- conflicted
+++ resolved
@@ -44,11 +44,7 @@
 
     @Override
     public void onCallRemoved(Call call) {
-<<<<<<< HEAD
-        if (TelecomSystem.getInstance().getCallsManager().getCalls().isEmpty()) {
-=======
         if (mCallsManager.getCalls().isEmpty()) {
->>>>>>> a247fedc
             Log.i(this, "All calls removed, resetting proximity sensor to default state");
             turnOff(true);
         }
@@ -59,11 +55,7 @@
      * Turn the proximity sensor on.
      */
     void turnOn() {
-<<<<<<< HEAD
-        if (TelecomSystem.getInstance().getCallsManager().getCalls().isEmpty()) {
-=======
         if (mCallsManager.getCalls().isEmpty()) {
->>>>>>> a247fedc
             Log.w(this, "Asking to turn on prox sensor without a call? I don't think so.");
             return;
         }
