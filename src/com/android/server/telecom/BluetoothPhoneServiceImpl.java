--- conflicted
+++ resolved
@@ -938,8 +938,12 @@
             }
 
             int numActiveCalls = activeCall == null ? 0 : 1;
-            int numHeldCalls = callsManager.getNumHeldCalls();
-            boolean callsSwitched = (numHeldCalls == 2);
+            int numHeldCalls = mCallsManager.getNumHeldCalls();
+            // Intermediate state for GSM calls which are in the process of being swapped.
+            // TODO: Should we be hardcoding this value to 2 or should we check if all top level calls
+            //       are held?
+            boolean callsPendingSwitch = (numHeldCalls == 2);
+
             // For conference calls which support swapping the active call within the conference
             // (namely CDMA calls) we need to expose that as a held call in order for the BT device
             // to show "swap" and "merge" functionality.
@@ -947,8 +951,8 @@
             if (activeCall != null && activeCall.isConference() &&
                 !activeCall.can(Connection.CAPABILITY_CONFERENCE_HAS_NO_CHILDREN)) {
                 if (activeCall.can(Connection.CAPABILITY_SWAP_CONFERENCE)) {
-                    // Indicate that BT device should show SWAP command by indicating that there
-                    // is a call on hold, but only if the conference wasn't previously merged.
+                    // Indicate that BT device should show SWAP command by indicating that there is a
+                    // call on hold, but only if the conference wasn't previously merged.
                     numHeldCalls = activeCall.wasConferencePreviouslyMerged() ? 0 : 1;
                 } else if (activeCall.can(Connection.CAPABILITY_MERGE_CONFERENCE)) {
                     numHeldCalls = 1;  // Merge is available, so expose via numHeldCalls.
@@ -965,15 +969,15 @@
                 }
             }
 
-<<<<<<< HEAD
             if (mBluetoothHeadset != null &&
-                    (numActiveCalls != mNumActiveCalls ||
-                    numHeldCalls != mNumHeldCalls ||
-                    bluetoothCallState != mBluetoothCallState ||
-                    !TextUtils.equals(ringingAddress, mRingingAddress) ||
-                    ringingAddressType != mRingingAddressType ||
-                    (heldCall != mOldHeldCall && !ignoreHeldCallChange) ||
-                    force) && !callsSwitched) {
+                    (force ||
+                            (!callsPendingSwitch &&
+                                    (numActiveCalls != mNumActiveCalls ||
+                                     numHeldCalls != mNumHeldCalls ||
+                                     bluetoothCallState != mBluetoothCallState ||
+                                     !TextUtils.equals(ringingAddress, mRingingAddress) ||
+                                     ringingAddressType != mRingingAddressType ||
+                                     (heldCall != mOldHeldCall && !ignoreHeldCallChange))))) {
 
                 // If the call is transitioning into the alerting state, send DIALING first.
                 // Some devices expect to see a DIALING state prior to seeing an ALERTING state
@@ -1009,65 +1013,6 @@
                             mRingingAddressType);
                 }
 
-=======
-        int numActiveCalls = activeCall == null ? 0 : 1;
-        int numHeldCalls = mCallsManager.getNumHeldCalls();
-        // Intermediate state for GSM calls which are in the process of being swapped.
-        // TODO: Should we be hardcoding this value to 2 or should we check if all top level calls
-        //       are held?
-        boolean callsPendingSwitch = (numHeldCalls == 2);
-
-        // For conference calls which support swapping the active call within the conference
-        // (namely CDMA calls) we need to expose that as a held call in order for the BT device
-        // to show "swap" and "merge" functionality.
-        boolean ignoreHeldCallChange = false;
-        if (activeCall != null && activeCall.isConference() &&
-                !activeCall.can(Connection.CAPABILITY_CONFERENCE_HAS_NO_CHILDREN)) {
-            if (activeCall.can(Connection.CAPABILITY_SWAP_CONFERENCE)) {
-                // Indicate that BT device should show SWAP command by indicating that there is a
-                // call on hold, but only if the conference wasn't previously merged.
-                numHeldCalls = activeCall.wasConferencePreviouslyMerged() ? 0 : 1;
-            } else if (activeCall.can(Connection.CAPABILITY_MERGE_CONFERENCE)) {
-                numHeldCalls = 1;  // Merge is available, so expose via numHeldCalls.
-            }
-
-            for (Call childCall : activeCall.getChildCalls()) {
-                // Held call has changed due to it being combined into a CDMA conference. Keep
-                // track of this and ignore any future update since it doesn't really count as
-                // a call change.
-                if (mOldHeldCall == childCall) {
-                    ignoreHeldCallChange = true;
-                    break;
-                }
-            }
-        }
-
-        if (mBluetoothHeadset != null &&
-                (force ||
-                        (!callsPendingSwitch &&
-                                (numActiveCalls != mNumActiveCalls ||
-                                 numHeldCalls != mNumHeldCalls ||
-                                 bluetoothCallState != mBluetoothCallState ||
-                                 !TextUtils.equals(ringingAddress, mRingingAddress) ||
-                                 ringingAddressType != mRingingAddressType ||
-                                 (heldCall != mOldHeldCall && !ignoreHeldCallChange))))) {
-
-            // If the call is transitioning into the alerting state, send DIALING first.
-            // Some devices expect to see a DIALING state prior to seeing an ALERTING state
-            // so we need to send it first.
-            boolean sendDialingFirst = mBluetoothCallState != bluetoothCallState &&
-                    bluetoothCallState == CALL_STATE_ALERTING;
-
-            mOldHeldCall = heldCall;
-            mNumActiveCalls = numActiveCalls;
-            mNumHeldCalls = numHeldCalls;
-            mBluetoothCallState = bluetoothCallState;
-            mRingingAddress = ringingAddress;
-            mRingingAddressType = ringingAddressType;
-
-            if (sendDialingFirst) {
-                // Log in full to make logs easier to debug.
->>>>>>> a20d5b05
                 Log.i(TAG, "updateHeadsetWithCallState " +
                         "numActive %s, " +
                         "numHeld %s, " +
