/*
 * Copyright (C) 2014 The Android Open Source Project
 *
 * Licensed under the Apache License, Version 2.0 (the "License");
 * you may not use this file except in compliance with the License.
 * You may obtain a copy of the License at
 *
 *      http://www.apache.org/licenses/LICENSE-2.0
 *
 * Unless required by applicable law or agreed to in writing, software
 * distributed under the License is distributed on an "AS IS" BASIS,
 * WITHOUT WARRANTIES OR CONDITIONS OF ANY KIND, either express or implied.
 * See the License for the specific language governing permissions and
 * limitations under the License.
 */

package com.android.server.telecom;

import android.content.Context;
import android.graphics.Bitmap;
import android.graphics.drawable.Drawable;
import android.net.Uri;
import android.os.Bundle;
import android.os.Handler;
import android.os.Looper;
import android.os.Trace;
import android.provider.ContactsContract.Contacts;
import android.telecom.DisconnectCause;
import android.telecom.Connection;
import android.telecom.GatewayInfo;
import android.telecom.ParcelableConnection;
import android.telecom.PhoneAccount;
import android.telecom.PhoneAccountHandle;
import android.telecom.Response;
import android.telecom.StatusHints;
import android.telecom.TelecomManager;
import android.telecom.VideoProfile;
import android.telephony.PhoneNumberUtils;
import android.text.TextUtils;

import com.android.internal.annotations.VisibleForTesting;
import com.android.internal.telecom.IVideoProvider;
import com.android.internal.telephony.CallerInfo;
import com.android.internal.telephony.CallerInfoAsyncQuery.OnQueryCompleteListener;
import com.android.internal.telephony.SmsApplication;
import com.android.server.telecom.ContactsAsyncHelper.OnImageLoadCompleteListener;
import com.android.internal.util.Preconditions;

import java.util.ArrayList;
import java.util.Collections;
import java.util.LinkedList;
import java.util.List;
import java.util.Locale;
import java.util.Objects;
import java.util.Set;
import java.util.concurrent.ConcurrentHashMap;

/**
 *  Encapsulates all aspects of a given phone call throughout its lifecycle, starting
 *  from the time the call intent was received by Telecom (vs. the time the call was
 *  connected etc).
 */
@VisibleForTesting
public class Call implements CreateConnectionResponse {
    /**
     * Listener for events on the call.
     */
    interface Listener {
        void onSuccessfulOutgoingCall(Call call, int callState);
        void onFailedOutgoingCall(Call call, DisconnectCause disconnectCause);
        void onSuccessfulIncomingCall(Call call);
        void onFailedIncomingCall(Call call);
        void onSuccessfulUnknownCall(Call call, int callState);
        void onFailedUnknownCall(Call call);
        void onRingbackRequested(Call call, boolean ringbackRequested);
        void onPostDialWait(Call call, String remaining);
        void onPostDialChar(Call call, char nextChar);
        void onConnectionCapabilitiesChanged(Call call);
        void onParentChanged(Call call);
        void onChildrenChanged(Call call);
        void onCannedSmsResponsesLoaded(Call call);
        void onVideoCallProviderChanged(Call call);
        void onCallerInfoChanged(Call call);
        void onIsVoipAudioModeChanged(Call call);
        void onStatusHintsChanged(Call call);
        void onHandleChanged(Call call);
        void onCallerDisplayNameChanged(Call call);
        void onVideoStateChanged(Call call);
        void onTargetPhoneAccountChanged(Call call);
        void onConnectionManagerPhoneAccountChanged(Call call);
        void onPhoneAccountChanged(Call call);
        void onConferenceableCallsChanged(Call call);
        boolean onCanceledViaNewOutgoingCallBroadcast(Call call);
    }

    public abstract static class ListenerBase implements Listener {
        @Override
        public void onSuccessfulOutgoingCall(Call call, int callState) {}
        @Override
        public void onFailedOutgoingCall(Call call, DisconnectCause disconnectCause) {}
        @Override
        public void onSuccessfulIncomingCall(Call call) {}
        @Override
        public void onFailedIncomingCall(Call call) {}
        @Override
        public void onSuccessfulUnknownCall(Call call, int callState) {}
        @Override
        public void onFailedUnknownCall(Call call) {}
        @Override
        public void onRingbackRequested(Call call, boolean ringbackRequested) {}
        @Override
        public void onPostDialWait(Call call, String remaining) {}
        @Override
        public void onPostDialChar(Call call, char nextChar) {}
        @Override
        public void onConnectionCapabilitiesChanged(Call call) {}
        @Override
        public void onParentChanged(Call call) {}
        @Override
        public void onChildrenChanged(Call call) {}
        @Override
        public void onCannedSmsResponsesLoaded(Call call) {}
        @Override
        public void onVideoCallProviderChanged(Call call) {}
        @Override
        public void onCallerInfoChanged(Call call) {}
        @Override
        public void onIsVoipAudioModeChanged(Call call) {}
        @Override
        public void onStatusHintsChanged(Call call) {}
        @Override
        public void onHandleChanged(Call call) {}
        @Override
        public void onCallerDisplayNameChanged(Call call) {}
        @Override
        public void onVideoStateChanged(Call call) {}
        @Override
        public void onTargetPhoneAccountChanged(Call call) {}
        @Override
        public void onConnectionManagerPhoneAccountChanged(Call call) {}
        @Override
        public void onPhoneAccountChanged(Call call) {}
        @Override
        public void onConferenceableCallsChanged(Call call) {}
        @Override
        public boolean onCanceledViaNewOutgoingCallBroadcast(Call call) {
            return false;
        }
    }

    private final OnQueryCompleteListener mCallerInfoQueryListener =
            new OnQueryCompleteListener() {
                /** ${inheritDoc} */
                @Override
                public void onQueryComplete(int token, Object cookie, CallerInfo callerInfo) {
                    synchronized (mLock) {
                        if (cookie != null) {
                            ((Call) cookie).setCallerInfo(callerInfo, token);
                        }
                    }
                }
            };

    private final OnImageLoadCompleteListener mPhotoLoadListener =
            new OnImageLoadCompleteListener() {
                /** ${inheritDoc} */
                @Override
                public void onImageLoadComplete(
                        int token, Drawable photo, Bitmap photoIcon, Object cookie) {
                    synchronized (mLock) {
                        if (cookie != null) {
                            ((Call) cookie).setPhoto(photo, photoIcon, token);
                        }
                    }
                }
            };

    private final Runnable mDirectToVoicemailRunnable = new Runnable() {
        @Override
        public void run() {
            synchronized (mLock) {
                processDirectToVoicemail();
            }
        }
    };

    /** True if this is an incoming call. */
    private final boolean mIsIncoming;

    /** True if this is a currently unknown call that was not previously tracked by CallsManager,
     *  and did not originate via the regular incoming/outgoing call code paths.
     */
    private boolean mIsUnknown;

    /**
     * The time this call was created. Beyond logging and such, may also be used for bookkeeping
     * and specifically for marking certain call attempts as failed attempts.
     */
    private long mCreationTimeMillis = System.currentTimeMillis();

    /** The time this call was made active. */
    private long mConnectTimeMillis = 0;

    /** The time this call was disconnected. */
    private long mDisconnectTimeMillis = 0;

    /** The gateway information associated with this call. This stores the original call handle
     * that the user is attempting to connect to via the gateway, the actual handle to dial in
     * order to connect the call via the gateway, as well as the package name of the gateway
     * service. */
    private GatewayInfo mGatewayInfo;

    private PhoneAccountHandle mConnectionManagerPhoneAccountHandle;

    private PhoneAccountHandle mTargetPhoneAccountHandle;

    private final Handler mHandler = new Handler(Looper.getMainLooper());

    private final List<Call> mConferenceableCalls = new ArrayList<>();

    /** The state of the call. */
    private int mState;

    /** The handle with which to establish this call. */
    private Uri mHandle;

    /**
     * The presentation requirements for the handle. See {@link TelecomManager} for valid values.
     */
    private int mHandlePresentation;

    /** The caller display name (CNAP) set by the connection service. */
    private String mCallerDisplayName;

    /**
     * The presentation requirements for the handle. See {@link TelecomManager} for valid values.
     */
    private int mCallerDisplayNamePresentation;

    /**
     * The connection service which is attempted or already connecting this call.
     */
    private ConnectionServiceWrapper mConnectionService;

    private boolean mIsEmergencyCall;

    private boolean mSpeakerphoneOn;

    /**
     * Tracks the video states which were applicable over the duration of a call.
     * See {@link VideoProfile} for a list of valid video states.
     * <p>
     * Video state history is tracked when the call is active, and when a call is rejected or
     * missed.
     */
    private int mVideoStateHistory;

    private int mVideoState;

    /**
     * Disconnect cause for the call. Only valid if the state of the call is STATE_DISCONNECTED.
     * See {@link android.telecom.DisconnectCause}.
     */
    private DisconnectCause mDisconnectCause = new DisconnectCause(DisconnectCause.UNKNOWN);

    /** Info used by the connection services. */
    private Bundle mExtras = new Bundle();

    /** Set of listeners on this call.
     *
     * ConcurrentHashMap constructor params: 8 is initial table size, 0.9f is
     * load factor before resizing, 1 means we only expect a single thread to
     * access the map so make only a single shard
     */
    private final Set<Listener> mListeners = Collections.newSetFromMap(
            new ConcurrentHashMap<Listener, Boolean>(8, 0.9f, 1));

    private CreateConnectionProcessor mCreateConnectionProcessor;

    /** Caller information retrieved from the latest contact query. */
    private CallerInfo mCallerInfo;

    /** The latest token used with a contact info query. */
    private int mQueryToken = 0;

    /** Whether this call is requesting that Telecom play the ringback tone on its behalf. */
    private boolean mRingbackRequested = false;

    /** Whether direct-to-voicemail query is pending. */
    private boolean mDirectToVoicemailQueryPending;

    private int mConnectionCapabilities;

    private boolean mIsConference = false;

    private Call mParentCall = null;

    private List<Call> mChildCalls = new LinkedList<>();

    /** Set of text message responses allowed for this call, if applicable. */
    private List<String> mCannedSmsResponses = Collections.EMPTY_LIST;

    /** Whether an attempt has been made to load the text message responses. */
    private boolean mCannedSmsResponsesLoadingStarted = false;

    private IVideoProvider mVideoProvider;

    private boolean mIsVoipAudioMode;
    private StatusHints mStatusHints;
    private final ConnectionServiceRepository mRepository;
    private final ContactsAsyncHelper mContactsAsyncHelper;
    private final Context mContext;
    private final CallsManager mCallsManager;
    private final TelecomSystem.SyncRoot mLock;
    private final CallerInfoAsyncQueryFactory mCallerInfoAsyncQueryFactory;

    private boolean mWasConferencePreviouslyMerged = false;

    // For conferences which support merge/swap at their level, we retain a notion of an active
    // call. This is used for BluetoothPhoneService.  In order to support hold/merge, it must have
    // the notion of the current "active" call within the conference call. This maintains the
    // "active" call and switches every time the user hits "swap".
    private Call mConferenceLevelActiveCall = null;

    private boolean mIsLocallyDisconnecting = false;

    /**
     * Persists the specified parameters and initializes the new instance.
     *
     * @param context The context.
     * @param repository The connection service repository.
     * @param handle The handle to dial.
     * @param gatewayInfo Gateway information to use for the call.
     * @param connectionManagerPhoneAccountHandle Account to use for the service managing the call.
     *         This account must be one that was registered with the
     *         {@link PhoneAccount#CAPABILITY_CONNECTION_MANAGER} flag.
     * @param targetPhoneAccountHandle Account information to use for the call. This account must be
     *         one that was registered with the {@link PhoneAccount#CAPABILITY_CALL_PROVIDER} flag.
     * @param isIncoming True if this is an incoming call.
     */
    public Call(
            Context context,
            CallsManager callsManager,
            TelecomSystem.SyncRoot lock,
            ConnectionServiceRepository repository,
            ContactsAsyncHelper contactsAsyncHelper,
            CallerInfoAsyncQueryFactory callerInfoAsyncQueryFactory,
            Uri handle,
            GatewayInfo gatewayInfo,
            PhoneAccountHandle connectionManagerPhoneAccountHandle,
            PhoneAccountHandle targetPhoneAccountHandle,
            boolean isIncoming,
            boolean isConference) {
        mState = isConference ? CallState.ACTIVE : CallState.NEW;
        mContext = context;
        mCallsManager = callsManager;
        mLock = lock;
        mRepository = repository;
        mContactsAsyncHelper = contactsAsyncHelper;
        mCallerInfoAsyncQueryFactory = callerInfoAsyncQueryFactory;
        setHandle(handle);
        setHandle(handle, TelecomManager.PRESENTATION_ALLOWED);
        mGatewayInfo = gatewayInfo;
        setConnectionManagerPhoneAccount(connectionManagerPhoneAccountHandle);
        setTargetPhoneAccount(targetPhoneAccountHandle);
        mIsIncoming = isIncoming;
        mIsConference = isConference;
        maybeLoadCannedSmsResponses();

        Log.event(this, Log.Events.CREATED);
    }

    /**
     * Persists the specified parameters and initializes the new instance.
     *
     * @param context The context.
     * @param repository The connection service repository.
     * @param handle The handle to dial.
     * @param gatewayInfo Gateway information to use for the call.
     * @param connectionManagerPhoneAccountHandle Account to use for the service managing the call.
     *         This account must be one that was registered with the
     *         {@link PhoneAccount#CAPABILITY_CONNECTION_MANAGER} flag.
     * @param targetPhoneAccountHandle Account information to use for the call. This account must be
     *         one that was registered with the {@link PhoneAccount#CAPABILITY_CALL_PROVIDER} flag.
     * @param isIncoming True if this is an incoming call.
     * @param connectTimeMillis The connection time of the call.
     */
    Call(
            Context context,
            CallsManager callsManager,
            TelecomSystem.SyncRoot lock,
            ConnectionServiceRepository repository,
            ContactsAsyncHelper contactsAsyncHelper,
            CallerInfoAsyncQueryFactory callerInfoAsyncQueryFactory,
            Uri handle,
            GatewayInfo gatewayInfo,
            PhoneAccountHandle connectionManagerPhoneAccountHandle,
            PhoneAccountHandle targetPhoneAccountHandle,
            boolean isIncoming,
            boolean isConference,
            long connectTimeMillis) {
        this(context, callsManager, lock, repository, contactsAsyncHelper,
                callerInfoAsyncQueryFactory, handle, gatewayInfo,
                connectionManagerPhoneAccountHandle, targetPhoneAccountHandle, isIncoming,
                isConference);

        mConnectTimeMillis = connectTimeMillis;
    }

    public void addListener(Listener listener) {
        mListeners.add(listener);
    }

    public void removeListener(Listener listener) {
        if (listener != null) {
            mListeners.remove(listener);
        }
    }

    public void destroy() {
        Log.event(this, Log.Events.DESTROYED);
    }

    /** {@inheritDoc} */
    @Override
    public String toString() {
        String component = null;
        if (mConnectionService != null && mConnectionService.getComponentName() != null) {
            component = mConnectionService.getComponentName().flattenToShortString();
        }



        return String.format(Locale.US, "[%s, %s, %s, %s, %s, childs(%d), has_parent(%b), [%s]]",
                System.identityHashCode(this),
                CallState.toString(mState),
                component,
                Log.piiHandle(mHandle),
                getVideoStateDescription(getVideoState()),
                getChildCalls().size(),
                getParentCall() != null,
                Connection.capabilitiesToString(getConnectionCapabilities()));
    }

    /**
     * Builds a debug-friendly description string for a video state.
     * <p>
     * A = audio active, T = video transmission active, R = video reception active, P = video
     * paused.
     *
     * @param videoState The video state.
     * @return A string indicating which bits are set in the video state.
     */
    private String getVideoStateDescription(int videoState) {
        StringBuilder sb = new StringBuilder();
        sb.append("A");

        if (VideoProfile.VideoState.isTransmissionEnabled(videoState)) {
            sb.append("T");
        }

        if (VideoProfile.VideoState.isReceptionEnabled(videoState)) {
            sb.append("R");
        }

        if (VideoProfile.VideoState.isPaused(videoState)) {
            sb.append("P");
        }

        return sb.toString();
    }

    int getState() {
        return mState;
    }

    private boolean shouldContinueProcessingAfterDisconnect() {
        // Stop processing once the call is active.
        if (!CreateConnectionTimeout.isCallBeingPlaced(this)) {
            return false;
        }

        // Make sure that there are additional connection services to process.
        if (mCreateConnectionProcessor == null
            || !mCreateConnectionProcessor.isProcessingComplete()
            || !mCreateConnectionProcessor.hasMorePhoneAccounts()) {
            return false;
        }

        if (mDisconnectCause == null) {
            return false;
        }

        // Continue processing if the current attempt failed or timed out.
        return mDisconnectCause.getCode() == DisconnectCause.ERROR ||
            mCreateConnectionProcessor.isCallTimedOut();
    }

    /**
     * Sets the call state. Although there exists the notion of appropriate state transitions
     * (see {@link CallState}), in practice those expectations break down when cellular systems
     * misbehave and they do this very often. The result is that we do not enforce state transitions
     * and instead keep the code resilient to unexpected state changes.
     */
    public void setState(int newState) {
        if (mState != newState) {
            Log.v(this, "setState %s -> %s", mState, newState);

            if (newState == CallState.DISCONNECTED && shouldContinueProcessingAfterDisconnect()) {
                Log.w(this, "continuing processing disconnected call with another service");
                mCreateConnectionProcessor.continueProcessingIfPossible(this, mDisconnectCause);
                return;
            }

            mState = newState;
            maybeLoadCannedSmsResponses();

            if (mState == CallState.ACTIVE || mState == CallState.ON_HOLD) {
                if (mConnectTimeMillis == 0) {
                    // We check to see if mConnectTime is already set to prevent the
                    // call from resetting active time when it goes in and out of
                    // ACTIVE/ON_HOLD
                    mConnectTimeMillis = System.currentTimeMillis();
                }

                // Video state changes are normally tracked against history when a call is active.
                // When the call goes active we need to be sure we track the history in case the
                // state never changes during the duration of the call -- we want to ensure we
                // always know the state at the start of the call.
                mVideoStateHistory = mVideoStateHistory | mVideoState;

                // We're clearly not disconnected, so reset the disconnected time.
                mDisconnectTimeMillis = 0;
            } else if (mState == CallState.DISCONNECTED) {
                mDisconnectTimeMillis = System.currentTimeMillis();
                setLocallyDisconnecting(false);
                fixParentAfterDisconnect();
            }

<<<<<<< HEAD
            // Log the state transition event
            String event = null;
            Object data = null;
            switch (newState) {
                case CallState.ACTIVE:
                    event = Log.Events.SET_ACTIVE;
                    break;
                case CallState.CONNECTING:
                    event = Log.Events.SET_CONNECTING;
                    break;
                case CallState.DIALING:
                    event = Log.Events.SET_DIALING;
                    break;
                case CallState.DISCONNECTED:
                    event = Log.Events.SET_DISCONNECTED;
                    data = getDisconnectCause();
                    break;
                case CallState.DISCONNECTING:
                    event = Log.Events.SET_DISCONNECTING;
                    break;
                case CallState.ON_HOLD:
                    event = Log.Events.SET_HOLD;
                    break;
                case CallState.SELECT_PHONE_ACCOUNT:
                    event = Log.Events.SET_SELECT_PHONE_ACCOUNT;
                    break;
                case CallState.RINGING:
                    event = Log.Events.SET_RINGING;
                    break;
            }
            if (event != null) {
                Log.event(this, event, data);
=======
            if (mState == CallState.DISCONNECTED &&
                    mDisconnectCause.getCode() == DisconnectCause.MISSED) {
                // Ensure when an incoming call is missed that the video state history is updated.
                mVideoStateHistory |= mVideoState;
>>>>>>> 336b6a19
            }
        }
    }

    void setRingbackRequested(boolean ringbackRequested) {
        mRingbackRequested = ringbackRequested;
        for (Listener l : mListeners) {
            l.onRingbackRequested(this, mRingbackRequested);
        }
    }

    boolean isRingbackRequested() {
        return mRingbackRequested;
    }

    boolean isConference() {
        return mIsConference;
    }

    public Uri getHandle() {
        return mHandle;
    }

    int getHandlePresentation() {
        return mHandlePresentation;
    }


    void setHandle(Uri handle) {
        setHandle(handle, TelecomManager.PRESENTATION_ALLOWED);
    }

    public void setHandle(Uri handle, int presentation) {
        if (!Objects.equals(handle, mHandle) || presentation != mHandlePresentation) {
            mHandlePresentation = presentation;
            if (mHandlePresentation == TelecomManager.PRESENTATION_RESTRICTED ||
                    mHandlePresentation == TelecomManager.PRESENTATION_UNKNOWN) {
                mHandle = null;
            } else {
                mHandle = handle;
                if (mHandle != null && !PhoneAccount.SCHEME_VOICEMAIL.equals(mHandle.getScheme())
                        && TextUtils.isEmpty(mHandle.getSchemeSpecificPart())) {
                    // If the number is actually empty, set it to null, unless this is a
                    // SCHEME_VOICEMAIL uri which always has an empty number.
                    mHandle = null;
                }
            }

            mIsEmergencyCall = mHandle != null && PhoneNumberUtils.isLocalEmergencyNumber(mContext,
                    mHandle.getSchemeSpecificPart());
            startCallerInfoLookup();
            for (Listener l : mListeners) {
                l.onHandleChanged(this);
            }
        }
    }

    String getCallerDisplayName() {
        return mCallerDisplayName;
    }

    int getCallerDisplayNamePresentation() {
        return mCallerDisplayNamePresentation;
    }

    void setCallerDisplayName(String callerDisplayName, int presentation) {
        if (!TextUtils.equals(callerDisplayName, mCallerDisplayName) ||
                presentation != mCallerDisplayNamePresentation) {
            mCallerDisplayName = callerDisplayName;
            mCallerDisplayNamePresentation = presentation;
            for (Listener l : mListeners) {
                l.onCallerDisplayNameChanged(this);
            }
        }
    }

    public String getName() {
        return mCallerInfo == null ? null : mCallerInfo.name;
    }

    public Bitmap getPhotoIcon() {
        return mCallerInfo == null ? null : mCallerInfo.cachedPhotoIcon;
    }

    public Drawable getPhoto() {
        return mCallerInfo == null ? null : mCallerInfo.cachedPhoto;
    }

    /**
     * @param disconnectCause The reason for the disconnection, represented by
     *         {@link android.telecom.DisconnectCause}.
     */
    public void setDisconnectCause(DisconnectCause disconnectCause) {
        // TODO: Consider combining this method with a setDisconnected() method that is totally
        // separate from setState.
        mDisconnectCause = disconnectCause;
    }

    public DisconnectCause getDisconnectCause() {
        return mDisconnectCause;
    }

    boolean isEmergencyCall() {
        return mIsEmergencyCall;
    }

    /**
     * @return The original handle this call is associated with. In-call services should use this
     * handle when indicating in their UI the handle that is being called.
     */
    public Uri getOriginalHandle() {
        if (mGatewayInfo != null && !mGatewayInfo.isEmpty()) {
            return mGatewayInfo.getOriginalAddress();
        }
        return getHandle();
    }

    GatewayInfo getGatewayInfo() {
        return mGatewayInfo;
    }

    void setGatewayInfo(GatewayInfo gatewayInfo) {
        mGatewayInfo = gatewayInfo;
    }

    PhoneAccountHandle getConnectionManagerPhoneAccount() {
        return mConnectionManagerPhoneAccountHandle;
    }

    void setConnectionManagerPhoneAccount(PhoneAccountHandle accountHandle) {
        if (!Objects.equals(mConnectionManagerPhoneAccountHandle, accountHandle)) {
            mConnectionManagerPhoneAccountHandle = accountHandle;
            for (Listener l : mListeners) {
                l.onConnectionManagerPhoneAccountChanged(this);
            }
        }

    }

    PhoneAccountHandle getTargetPhoneAccount() {
        return mTargetPhoneAccountHandle;
    }

    void setTargetPhoneAccount(PhoneAccountHandle accountHandle) {
        if (!Objects.equals(mTargetPhoneAccountHandle, accountHandle)) {
            mTargetPhoneAccountHandle = accountHandle;
            for (Listener l : mListeners) {
                l.onTargetPhoneAccountChanged(this);
            }
        }
    }

    boolean isIncoming() {
        return mIsIncoming;
    }

    /**
     * @return The "age" of this call object in milliseconds, which typically also represents the
     *     period since this call was added to the set pending outgoing calls, see
     *     mCreationTimeMillis.
     */
    long getAgeMillis() {
        if (mState == CallState.DISCONNECTED &&
                (mDisconnectCause.getCode() == DisconnectCause.REJECTED ||
                 mDisconnectCause.getCode() == DisconnectCause.MISSED)) {
            // Rejected and missed calls have no age. They're immortal!!
            return 0;
        } else if (mConnectTimeMillis == 0) {
            // Age is measured in the amount of time the call was active. A zero connect time
            // indicates that we never went active, so return 0 for the age.
            return 0;
        } else if (mDisconnectTimeMillis == 0) {
            // We connected, but have not yet disconnected
            return System.currentTimeMillis() - mConnectTimeMillis;
        }

        return mDisconnectTimeMillis - mConnectTimeMillis;
    }

    /**
     * @return The time when this call object was created and added to the set of pending outgoing
     *     calls.
     */
    public long getCreationTimeMillis() {
        return mCreationTimeMillis;
    }

    public void setCreationTimeMillis(long time) {
        mCreationTimeMillis = time;
    }

    long getConnectTimeMillis() {
        return mConnectTimeMillis;
    }

    int getConnectionCapabilities() {
        return mConnectionCapabilities;
    }

    void setConnectionCapabilities(int connectionCapabilities) {
        setConnectionCapabilities(connectionCapabilities, false /* forceUpdate */);
    }

    void setConnectionCapabilities(int connectionCapabilities, boolean forceUpdate) {
        Log.v(this, "setConnectionCapabilities: %s", Connection.capabilitiesToString(
                connectionCapabilities));
        if (forceUpdate || mConnectionCapabilities != connectionCapabilities) {
           mConnectionCapabilities = connectionCapabilities;
            for (Listener l : mListeners) {
                l.onConnectionCapabilitiesChanged(this);
            }
        }
    }

    Call getParentCall() {
        return mParentCall;
    }

    List<Call> getChildCalls() {
        return mChildCalls;
    }

    boolean wasConferencePreviouslyMerged() {
        return mWasConferencePreviouslyMerged;
    }

    Call getConferenceLevelActiveCall() {
        return mConferenceLevelActiveCall;
    }

    ConnectionServiceWrapper getConnectionService() {
        return mConnectionService;
    }

    /**
     * Retrieves the {@link Context} for the call.
     *
     * @return The {@link Context}.
     */
    Context getContext() {
        return mContext;
    }

    void setConnectionService(ConnectionServiceWrapper service) {
        Preconditions.checkNotNull(service);

        clearConnectionService();

        service.incrementAssociatedCallCount();
        mConnectionService = service;
        mConnectionService.addCall(this);
    }

    /**
     * Clears the associated connection service.
     */
    void clearConnectionService() {
        if (mConnectionService != null) {
            ConnectionServiceWrapper serviceTemp = mConnectionService;
            mConnectionService = null;
            serviceTemp.removeCall(this);

            // Decrementing the count can cause the service to unbind, which itself can trigger the
            // service-death code.  Since the service death code tries to clean up any associated
            // calls, we need to make sure to remove that information (e.g., removeCall()) before
            // we decrement. Technically, invoking removeCall() prior to decrementing is all that is
            // necessary, but cleaning up mConnectionService prior to triggering an unbind is good
            // to do.
            decrementAssociatedCallCount(serviceTemp);
        }
    }

    private void processDirectToVoicemail() {
        if (mDirectToVoicemailQueryPending) {
            if (mCallerInfo != null && mCallerInfo.shouldSendToVoicemail) {
                Log.i(this, "Directing call to voicemail: %s.", this);
                // TODO: Once we move State handling from CallsManager to Call, we
                // will not need to set STATE_RINGING state prior to calling reject.
                setState(CallState.RINGING);
                reject(false, null);
            } else {
                // TODO: Make this class (not CallsManager) responsible for changing
                // the call state to STATE_RINGING.

                // TODO: Replace this with state transition to STATE_RINGING.
                for (Listener l : mListeners) {
                    l.onSuccessfulIncomingCall(this);
                }
            }

            mDirectToVoicemailQueryPending = false;
        }
    }

    /**
     * Starts the create connection sequence. Upon completion, there should exist an active
     * connection through a connection service (or the call will have failed).
     *
     * @param phoneAccountRegistrar The phone account registrar.
     */
    void startCreateConnection(PhoneAccountRegistrar phoneAccountRegistrar) {
        Preconditions.checkState(mCreateConnectionProcessor == null);
        mCreateConnectionProcessor = new CreateConnectionProcessor(this, mRepository, this,
                phoneAccountRegistrar, mContext);
        mCreateConnectionProcessor.process();
    }

    @Override
    public void handleCreateConnectionSuccess(
            CallIdMapper idMapper,
            ParcelableConnection connection) {
        Log.v(this, "handleCreateConnectionSuccessful %s", connection);
        setTargetPhoneAccount(connection.getPhoneAccount());
        setHandle(connection.getHandle(), connection.getHandlePresentation());
        setCallerDisplayName(
                connection.getCallerDisplayName(), connection.getCallerDisplayNamePresentation());
        setConnectionCapabilities(connection.getConnectionCapabilities());
        setVideoProvider(connection.getVideoProvider());
        setVideoState(connection.getVideoState());
        setRingbackRequested(connection.isRingbackRequested());
        setIsVoipAudioMode(connection.getIsVoipAudioMode());
        setStatusHints(connection.getStatusHints());

        mConferenceableCalls.clear();
        for (String id : connection.getConferenceableConnectionIds()) {
            mConferenceableCalls.add(idMapper.getCall(id));
        }

        if (mIsUnknown) {
            for (Listener l : mListeners) {
                l.onSuccessfulUnknownCall(this, getStateFromConnectionState(connection.getState()));
            }
        } else if (mIsIncoming) {
            // We do not handle incoming calls immediately when they are verified by the connection
            // service. We allow the caller-info-query code to execute first so that we can read the
            // direct-to-voicemail property before deciding if we want to show the incoming call to
            // the user or if we want to reject the call.
            mDirectToVoicemailQueryPending = true;

            // Timeout the direct-to-voicemail lookup execution so that we dont wait too long before
            // showing the user the incoming call screen.
            mHandler.postDelayed(mDirectToVoicemailRunnable, Timeouts.getDirectToVoicemailMillis(
                    mContext.getContentResolver()));
        } else {
            for (Listener l : mListeners) {
                l.onSuccessfulOutgoingCall(this,
                        getStateFromConnectionState(connection.getState()));
            }
        }
    }

    @Override
    public void handleCreateConnectionFailure(DisconnectCause disconnectCause) {
        clearConnectionService();
        setDisconnectCause(disconnectCause);
        mCallsManager.markCallAsDisconnected(this, disconnectCause);

        if (mIsUnknown) {
            for (Listener listener : mListeners) {
                listener.onFailedUnknownCall(this);
            }
        } else if (mIsIncoming) {
            for (Listener listener : mListeners) {
                listener.onFailedIncomingCall(this);
            }
        } else {
            for (Listener listener : mListeners) {
                listener.onFailedOutgoingCall(this, disconnectCause);
            }
        }
    }

    /**
     * Plays the specified DTMF tone.
     */
    void playDtmfTone(char digit) {
        if (mConnectionService == null) {
            Log.w(this, "playDtmfTone() request on a call without a connection service.");
        } else {
            Log.i(this, "Send playDtmfTone to connection service for call %s", this);
            mConnectionService.playDtmfTone(this, digit);
            Log.event(this, Log.Events.START_DTMF, Log.pii(digit));
        }
    }

    /**
     * Stops playing any currently playing DTMF tone.
     */
    void stopDtmfTone() {
        if (mConnectionService == null) {
            Log.w(this, "stopDtmfTone() request on a call without a connection service.");
        } else {
            Log.i(this, "Send stopDtmfTone to connection service for call %s", this);
            Log.event(this, Log.Events.STOP_DTMF);
            mConnectionService.stopDtmfTone(this);
        }
    }

    void disconnect() {
        disconnect(false);
    }

    /**
     * Attempts to disconnect the call through the connection service.
     */
    void disconnect(boolean wasViaNewOutgoingCallBroadcaster) {
        Log.event(this, Log.Events.REQUEST_DISCONNECT);

        // Track that the call is now locally disconnecting.
        setLocallyDisconnecting(true);

        if (mState == CallState.NEW || mState == CallState.SELECT_PHONE_ACCOUNT ||
                mState == CallState.CONNECTING) {
            Log.v(this, "Aborting call %s", this);
            abort(wasViaNewOutgoingCallBroadcaster);
        } else if (mState != CallState.ABORTED && mState != CallState.DISCONNECTED) {
            if (mConnectionService == null) {
                Log.e(this, new Exception(), "disconnect() request on a call without a"
                        + " connection service.");
            } else {
                Log.i(this, "Send disconnect to connection service for call: %s", this);
                // The call isn't officially disconnected until the connection service
                // confirms that the call was actually disconnected. Only then is the
                // association between call and connection service severed, see
                // {@link CallsManager#markCallAsDisconnected}.
                mConnectionService.disconnect(this);
            }
        }
    }

    void abort(boolean wasViaNewOutgoingCallBroadcaster) {
        if (mCreateConnectionProcessor != null &&
                !mCreateConnectionProcessor.isProcessingComplete()) {
            mCreateConnectionProcessor.abort();
        } else if (mState == CallState.NEW || mState == CallState.SELECT_PHONE_ACCOUNT
                || mState == CallState.CONNECTING) {
            if (wasViaNewOutgoingCallBroadcaster) {
                // If the cancelation was from NEW_OUTGOING_CALL, then we do not automatically
                // destroy the call.  Instead, we announce the cancelation and CallsManager handles
                // it through a timer. Since apps often cancel calls through NEW_OUTGOING_CALL and
                // then re-dial them quickly using a gateway, allowing the first call to end
                // causes jank. This timeout allows CallsManager to transition the first call into
                // the second call so that in-call only ever sees a single call...eliminating the
                // jank altogether.
                for (Listener listener : mListeners) {
                    if (listener.onCanceledViaNewOutgoingCallBroadcast(this)) {
                        // The first listener to handle this wins. A return value of true means that
                        // the listener will handle the disconnection process later and so we
                        // should not continue it here.
                        setLocallyDisconnecting(false);
                        return;
                    }
                }
            }

            handleCreateConnectionFailure(new DisconnectCause(DisconnectCause.CANCELED));
        } else {
            Log.v(this, "Cannot abort a call which is neither SELECT_PHONE_ACCOUNT or CONNECTING");
        }
    }

    /**
     * Answers the call if it is ringing.
     *
     * @param videoState The video state in which to answer the call.
     */
    void answer(int videoState) {
        Preconditions.checkNotNull(mConnectionService);

        // Check to verify that the call is still in the ringing state. A call can change states
        // between the time the user hits 'answer' and Telecom receives the command.
        if (isRinging("answer")) {
            // At this point, we are asking the connection service to answer but we don't assume
            // that it will work. Instead, we wait until confirmation from the connectino service
            // that the call is in a non-STATE_RINGING state before changing the UI. See
            // {@link ConnectionServiceAdapter#setActive} and other set* methods.
            mConnectionService.answer(this, videoState);
            Log.event(this, Log.Events.REQUEST_ACCEPT);
        }
    }

    /**
     * Rejects the call if it is ringing.
     *
     * @param rejectWithMessage Whether to send a text message as part of the call rejection.
     * @param textMessage An optional text message to send as part of the rejection.
     */
    void reject(boolean rejectWithMessage, String textMessage) {
        Preconditions.checkNotNull(mConnectionService);

        // Check to verify that the call is still in the ringing state. A call can change states
        // between the time the user hits 'reject' and Telecomm receives the command.
        if (isRinging("reject")) {
            // Ensure video state history tracks video state at time of rejection.
            mVideoStateHistory |= mVideoState;

            mConnectionService.reject(this);
            Log.event(this, Log.Events.REQUEST_REJECT);
        }
    }

    /**
     * Puts the call on hold if it is currently active.
     */
    void hold() {
        Preconditions.checkNotNull(mConnectionService);

        if (mState == CallState.ACTIVE) {
            mConnectionService.hold(this);
            Log.event(this, Log.Events.REQUEST_HOLD);
        }
    }

    /**
     * Releases the call from hold if it is currently active.
     */
    void unhold() {
        Preconditions.checkNotNull(mConnectionService);

        if (mState == CallState.ON_HOLD) {
            mConnectionService.unhold(this);
            Log.event(this, Log.Events.REQUEST_UNHOLD);
        }
    }

    /** Checks if this is a live call or not. */
    boolean isAlive() {
        switch (mState) {
            case CallState.NEW:
            case CallState.RINGING:
            case CallState.DISCONNECTED:
            case CallState.ABORTED:
                return false;
            default:
                return true;
        }
    }

    boolean isActive() {
        return mState == CallState.ACTIVE;
    }

    Bundle getExtras() {
        return mExtras;
    }

    void setExtras(Bundle extras) {
        mExtras = extras;
    }

    /**
     * @return the uri of the contact associated with this call.
     */
    Uri getContactUri() {
        if (mCallerInfo == null || !mCallerInfo.contactExists) {
            return getHandle();
        }
        return Contacts.getLookupUri(mCallerInfo.contactIdOrZero, mCallerInfo.lookupKey);
    }

    Uri getRingtone() {
        return mCallerInfo == null ? null : mCallerInfo.contactRingtoneUri;
    }

    void onPostDialWait(String remaining) {
        for (Listener l : mListeners) {
            l.onPostDialWait(this, remaining);
        }
    }

    void onPostDialChar(char nextChar) {
        for (Listener l : mListeners) {
            l.onPostDialChar(this, nextChar);
        }
    }

    void postDialContinue(boolean proceed) {
        mConnectionService.onPostDialContinue(this, proceed);
    }

    void conferenceWith(Call otherCall) {
        if (mConnectionService == null) {
            Log.w(this, "conference requested on a call without a connection service.");
        } else {
            mConnectionService.conference(this, otherCall);
        }
    }

    void splitFromConference() {
        if (mConnectionService == null) {
            Log.w(this, "splitting from conference call without a connection service");
        } else {
            mConnectionService.splitFromConference(this);
        }
    }

    void mergeConference() {
        if (mConnectionService == null) {
            Log.w(this, "merging conference calls without a connection service.");
        } else if (can(Connection.CAPABILITY_MERGE_CONFERENCE)) {
            mConnectionService.mergeConference(this);
            mWasConferencePreviouslyMerged = true;
        }
    }

    void swapConference() {
        if (mConnectionService == null) {
            Log.w(this, "swapping conference calls without a connection service.");
        } else if (can(Connection.CAPABILITY_SWAP_CONFERENCE)) {
            mConnectionService.swapConference(this);
            switch (mChildCalls.size()) {
                case 1:
                    mConferenceLevelActiveCall = mChildCalls.get(0);
                    break;
                case 2:
                    // swap
                    mConferenceLevelActiveCall = mChildCalls.get(0) == mConferenceLevelActiveCall ?
                            mChildCalls.get(1) : mChildCalls.get(0);
                    break;
                default:
                    // For anything else 0, or 3+, set it to null since it is impossible to tell.
                    mConferenceLevelActiveCall = null;
                    break;
            }
        }
    }

    void setParentCall(Call parentCall) {
        if (parentCall == this) {
            Log.e(this, new Exception(), "setting the parent to self");
            return;
        }
        if (parentCall == mParentCall) {
            // nothing to do
            return;
        }
        Preconditions.checkState(parentCall == null || mParentCall == null);

        Call oldParent = mParentCall;
        if (mParentCall != null) {
            mParentCall.removeChildCall(this);
        }
        mParentCall = parentCall;
        if (mParentCall != null) {
            mParentCall.addChildCall(this);
        }

        for (Listener l : mListeners) {
            l.onParentChanged(this);
        }
    }

    void setConferenceableCalls(List<Call> conferenceableCalls) {
        mConferenceableCalls.clear();
        mConferenceableCalls.addAll(conferenceableCalls);

        for (Listener l : mListeners) {
            l.onConferenceableCallsChanged(this);
        }
    }

    List<Call> getConferenceableCalls() {
        return mConferenceableCalls;
    }

    boolean can(int capability) {
        return (mConnectionCapabilities & capability) == capability;
    }

    private void addChildCall(Call call) {
        if (!mChildCalls.contains(call)) {
            // Set the pseudo-active call to the latest child added to the conference.
            // See definition of mConferenceLevelActiveCall for more detail.
            mConferenceLevelActiveCall = call;
            mChildCalls.add(call);

            for (Listener l : mListeners) {
                l.onChildrenChanged(this);
            }
        }
    }

    private void removeChildCall(Call call) {
        if (mChildCalls.remove(call)) {
            for (Listener l : mListeners) {
                l.onChildrenChanged(this);
            }
        }
    }

    /**
     * Return whether the user can respond to this {@code Call} via an SMS message.
     *
     * @return true if the "Respond via SMS" feature should be enabled
     * for this incoming call.
     *
     * The general rule is that we *do* allow "Respond via SMS" except for
     * the few (relatively rare) cases where we know for sure it won't
     * work, namely:
     *   - a bogus or blank incoming number
     *   - a call from a SIP address
     *   - a "call presentation" that doesn't allow the number to be revealed
     *
     * In all other cases, we allow the user to respond via SMS.
     *
     * Note that this behavior isn't perfect; for example we have no way
     * to detect whether the incoming call is from a landline (with most
     * networks at least), so we still enable this feature even though
     * SMSes to that number will silently fail.
     */
    boolean isRespondViaSmsCapable() {
        if (mState != CallState.RINGING) {
            return false;
        }

        if (getHandle() == null) {
            // No incoming number known or call presentation is "PRESENTATION_RESTRICTED", in
            // other words, the user should not be able to see the incoming phone number.
            return false;
        }

        if (PhoneNumberUtils.isUriNumber(getHandle().toString())) {
            // The incoming number is actually a URI (i.e. a SIP address),
            // not a regular PSTN phone number, and we can't send SMSes to
            // SIP addresses.
            // (TODO: That might still be possible eventually, though. Is
            // there some SIP-specific equivalent to sending a text message?)
            return false;
        }

        // Is there a valid SMS application on the phone?
        if (SmsApplication.getDefaultRespondViaMessageApplication(mContext,
                true /*updateIfNeeded*/) == null) {
            return false;
        }

        // TODO: with some carriers (in certain countries) you *can* actually
        // tell whether a given number is a mobile phone or not. So in that
        // case we could potentially return false here if the incoming call is
        // from a land line.

        // If none of the above special cases apply, it's OK to enable the
        // "Respond via SMS" feature.
        return true;
    }

    List<String> getCannedSmsResponses() {
        return mCannedSmsResponses;
    }

    /**
     * We need to make sure that before we move a call to the disconnected state, it no
     * longer has any parent/child relationships.  We want to do this to ensure that the InCall
     * Service always has the right data in the right order.  We also want to do it in telecom so
     * that the insurance policy lives in the framework side of things.
     */
    private void fixParentAfterDisconnect() {
        setParentCall(null);
    }

    /**
     * @return True if the call is ringing, else logs the action name.
     */
    private boolean isRinging(String actionName) {
        if (mState == CallState.RINGING) {
            return true;
        }

        Log.i(this, "Request to %s a non-ringing call %s", actionName, this);
        return false;
    }

    @SuppressWarnings("rawtypes")
    private void decrementAssociatedCallCount(ServiceBinder binder) {
        if (binder != null) {
            binder.decrementAssociatedCallCount();
        }
    }

    /**
     * Looks up contact information based on the current handle.
     */
    private void startCallerInfoLookup() {
        final String number = mHandle == null ? null : mHandle.getSchemeSpecificPart();

        mQueryToken++;  // Updated so that previous queries can no longer set the information.
        mCallerInfo = null;
        if (!TextUtils.isEmpty(number)) {
            Log.v(this, "Looking up information for: %s.", Log.piiHandle(number));
            mHandler.post(new Runnable() {
                @Override
                public void run() {
                    mCallerInfoAsyncQueryFactory.startQuery(
                            mQueryToken,
                            mContext,
                            number,
                            mCallerInfoQueryListener,
                            Call.this);
                }
            });
        }
    }

    /**
     * Saves the specified caller info if the specified token matches that of the last query
     * that was made.
     *
     * @param callerInfo The new caller information to set.
     * @param token The token used with this query.
     */
    private void setCallerInfo(CallerInfo callerInfo, int token) {
        Trace.beginSection("setCallerInfo");
        Preconditions.checkNotNull(callerInfo);

        if (mQueryToken == token) {
            mCallerInfo = callerInfo;
            Log.i(this, "CallerInfo received for %s: %s", Log.piiHandle(mHandle), callerInfo);

            if (mCallerInfo.contactDisplayPhotoUri != null) {
                Log.d(this, "Searching person uri %s for call %s",
                        mCallerInfo.contactDisplayPhotoUri, this);
                mContactsAsyncHelper.startObtainPhotoAsync(
                        token,
                        mContext,
                        mCallerInfo.contactDisplayPhotoUri,
                        mPhotoLoadListener,
                        this);
                // Do not call onCallerInfoChanged yet in this case.  We call it in setPhoto().
            } else {
                for (Listener l : mListeners) {
                    l.onCallerInfoChanged(this);
                }
            }

            processDirectToVoicemail();
        }
        Trace.endSection();
    }

    CallerInfo getCallerInfo() {
        return mCallerInfo;
    }

    /**
     * Saves the specified photo information if the specified token matches that of the last query.
     *
     * @param photo The photo as a drawable.
     * @param photoIcon The photo as a small icon.
     * @param token The token used with this query.
     */
    private void setPhoto(Drawable photo, Bitmap photoIcon, int token) {
        if (mQueryToken == token) {
            mCallerInfo.cachedPhoto = photo;
            mCallerInfo.cachedPhotoIcon = photoIcon;

            for (Listener l : mListeners) {
                l.onCallerInfoChanged(this);
            }
        }
    }

    private void maybeLoadCannedSmsResponses() {
        if (mIsIncoming && isRespondViaSmsCapable() && !mCannedSmsResponsesLoadingStarted) {
            Log.d(this, "maybeLoadCannedSmsResponses: starting task to load messages");
            mCannedSmsResponsesLoadingStarted = true;
            mCallsManager.getRespondViaSmsManager().loadCannedTextMessages(
                    new Response<Void, List<String>>() {
                        @Override
                        public void onResult(Void request, List<String>... result) {
                            if (result.length > 0) {
                                Log.d(this, "maybeLoadCannedSmsResponses: got %s", result[0]);
                                mCannedSmsResponses = result[0];
                                for (Listener l : mListeners) {
                                    l.onCannedSmsResponsesLoaded(Call.this);
                                }
                            }
                        }

                        @Override
                        public void onError(Void request, int code, String msg) {
                            Log.w(Call.this, "Error obtaining canned SMS responses: %d %s", code,
                                    msg);
                        }
                    },
                    mContext
            );
        } else {
            Log.d(this, "maybeLoadCannedSmsResponses: doing nothing");
        }
    }

    /**
     * Sets speakerphone option on when call begins.
     */
    public void setStartWithSpeakerphoneOn(boolean startWithSpeakerphone) {
        mSpeakerphoneOn = startWithSpeakerphone;
    }

    /**
     * Returns speakerphone option.
     *
     * @return Whether or not speakerphone should be set automatically when call begins.
     */
    public boolean getStartWithSpeakerphoneOn() {
        return mSpeakerphoneOn;
    }

    /**
     * Sets a video call provider for the call.
     */
    public void setVideoProvider(IVideoProvider videoProvider) {
        mVideoProvider = videoProvider;
        for (Listener l : mListeners) {
            l.onVideoCallProviderChanged(Call.this);
        }
    }

    /**
     * @return Return the {@link Connection.VideoProvider} binder.
     */
    public IVideoProvider getVideoProvider() {
        return mVideoProvider;
    }

    /**
     * The current video state for the call.
     * Valid values: see {@link VideoProfile.VideoState}.
     */
    public int getVideoState() {
        return mVideoState;
    }

    /**
     * Returns the video states which were applicable over the duration of a call.
     * See {@link VideoProfile} for a list of valid video states.
     *
     * @return The video states applicable over the duration of the call.
     */
    public int getVideoStateHistory() {
        return mVideoStateHistory;
    }

    /**
     * Determines the current video state for the call.
     * For an outgoing call determines the desired video state for the call.
     * Valid values: see {@link VideoProfile.VideoState}
     *
     * @param videoState The video state for the call.
     */
    public void setVideoState(int videoState) {
        // Track which video states were applicable over the duration of the call.
        // Only track the call state when the call is active or disconnected.  This ensures we do
        // not include the video state when:
        // - Call is incoming (but not answered).
        // - Call it outgoing (but not answered).
        // We include the video state when disconnected to ensure that rejected calls reflect the
        // appropriate video state.
        if (isActive() || getState() == CallState.DISCONNECTED) {
            mVideoStateHistory = mVideoStateHistory | videoState;
        }

        mVideoState = videoState;
        for (Listener l : mListeners) {
            l.onVideoStateChanged(this);
        }
    }

    public boolean getIsVoipAudioMode() {
        return mIsVoipAudioMode;
    }

    public void setIsVoipAudioMode(boolean audioModeIsVoip) {
        mIsVoipAudioMode = audioModeIsVoip;
        for (Listener l : mListeners) {
            l.onIsVoipAudioModeChanged(this);
        }
    }

    public StatusHints getStatusHints() {
        return mStatusHints;
    }

    public void setStatusHints(StatusHints statusHints) {
        mStatusHints = statusHints;
        for (Listener l : mListeners) {
            l.onStatusHintsChanged(this);
        }
    }

    public boolean isUnknown() {
        return mIsUnknown;
    }

    public void setIsUnknown(boolean isUnknown) {
        mIsUnknown = isUnknown;
    }

    /**
     * Determines if this call is in a disconnecting state.
     *
     * @return {@code true} if this call is locally disconnecting.
     */
    public boolean isLocallyDisconnecting() {
        return mIsLocallyDisconnecting;
    }

    /**
     * Sets whether this call is in a disconnecting state.
     *
     * @param isLocallyDisconnecting {@code true} if this call is locally disconnecting.
     */
    private void setLocallyDisconnecting(boolean isLocallyDisconnecting) {
        mIsLocallyDisconnecting = isLocallyDisconnecting;
    }

    static int getStateFromConnectionState(int state) {
        switch (state) {
            case Connection.STATE_INITIALIZING:
                return CallState.CONNECTING;
            case Connection.STATE_ACTIVE:
                return CallState.ACTIVE;
            case Connection.STATE_DIALING:
                return CallState.DIALING;
            case Connection.STATE_DISCONNECTED:
                return CallState.DISCONNECTED;
            case Connection.STATE_HOLDING:
                return CallState.ON_HOLD;
            case Connection.STATE_NEW:
                return CallState.NEW;
            case Connection.STATE_RINGING:
                return CallState.RINGING;
        }
        return CallState.DISCONNECTED;
    }
}<|MERGE_RESOLUTION|>--- conflicted
+++ resolved
@@ -536,46 +536,10 @@
                 setLocallyDisconnecting(false);
                 fixParentAfterDisconnect();
             }
-
-<<<<<<< HEAD
-            // Log the state transition event
-            String event = null;
-            Object data = null;
-            switch (newState) {
-                case CallState.ACTIVE:
-                    event = Log.Events.SET_ACTIVE;
-                    break;
-                case CallState.CONNECTING:
-                    event = Log.Events.SET_CONNECTING;
-                    break;
-                case CallState.DIALING:
-                    event = Log.Events.SET_DIALING;
-                    break;
-                case CallState.DISCONNECTED:
-                    event = Log.Events.SET_DISCONNECTED;
-                    data = getDisconnectCause();
-                    break;
-                case CallState.DISCONNECTING:
-                    event = Log.Events.SET_DISCONNECTING;
-                    break;
-                case CallState.ON_HOLD:
-                    event = Log.Events.SET_HOLD;
-                    break;
-                case CallState.SELECT_PHONE_ACCOUNT:
-                    event = Log.Events.SET_SELECT_PHONE_ACCOUNT;
-                    break;
-                case CallState.RINGING:
-                    event = Log.Events.SET_RINGING;
-                    break;
-            }
-            if (event != null) {
-                Log.event(this, event, data);
-=======
             if (mState == CallState.DISCONNECTED &&
                     mDisconnectCause.getCode() == DisconnectCause.MISSED) {
                 // Ensure when an incoming call is missed that the video state history is updated.
                 mVideoStateHistory |= mVideoState;
->>>>>>> 336b6a19
             }
         }
     }
