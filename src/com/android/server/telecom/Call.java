/*
 * Copyright (C) 2014 The Android Open Source Project
 *
 * Licensed under the Apache License, Version 2.0 (the "License");
 * you may not use this file except in compliance with the License.
 * You may obtain a copy of the License at
 *
 *      http://www.apache.org/licenses/LICENSE-2.0
 *
 * Unless required by applicable law or agreed to in writing, software
 * distributed under the License is distributed on an "AS IS" BASIS,
 * WITHOUT WARRANTIES OR CONDITIONS OF ANY KIND, either express or implied.
 * See the License for the specific language governing permissions and
 * limitations under the License.
 */

package com.android.server.telecom;

import android.content.Context;
import android.graphics.Bitmap;
import android.graphics.drawable.Drawable;
import android.net.Uri;
import android.os.Bundle;
import android.os.Handler;
import android.os.Trace;
import android.provider.ContactsContract.Contacts;
import android.telecom.CallState;
import android.telecom.DisconnectCause;
import android.telecom.Connection;
import android.telecom.GatewayInfo;
import android.telecom.ParcelableConnection;
import android.telecom.PhoneAccount;
import android.telecom.PhoneAccountHandle;
import android.telecom.Response;
import android.telecom.StatusHints;
import android.telecom.TelecomManager;
import android.telecom.VideoProfile;
import android.telephony.PhoneNumberUtils;
import android.text.TextUtils;

import com.android.internal.telecom.IVideoProvider;
import com.android.internal.telephony.CallerInfo;
import com.android.internal.telephony.CallerInfoAsyncQuery;
import com.android.internal.telephony.CallerInfoAsyncQuery.OnQueryCompleteListener;
import com.android.internal.telephony.SmsApplication;
import com.android.server.telecom.ContactsAsyncHelper.OnImageLoadCompleteListener;
import com.android.internal.util.Preconditions;

import java.util.ArrayList;
import java.util.Collections;
import java.util.LinkedList;
import java.util.List;
import java.util.Locale;
import java.util.Objects;
import java.util.Set;
import java.util.concurrent.ConcurrentHashMap;

/**
 *  Encapsulates all aspects of a given phone call throughout its lifecycle, starting
 *  from the time the call intent was received by Telecom (vs. the time the call was
 *  connected etc).
 */
final class Call implements CreateConnectionResponse {
    /**
     * Listener for events on the call.
     */
    interface Listener {
        void onSuccessfulOutgoingCall(Call call, int callState);
        void onFailedOutgoingCall(Call call, DisconnectCause disconnectCause);
        void onSuccessfulIncomingCall(Call call);
        void onFailedIncomingCall(Call call);
        void onSuccessfulUnknownCall(Call call, int callState);
        void onFailedUnknownCall(Call call);
        void onRingbackRequested(Call call, boolean ringbackRequested);
        void onPostDialWait(Call call, String remaining);
        void onPostDialChar(Call call, char nextChar);
        void onConnectionCapabilitiesChanged(Call call);
<<<<<<< HEAD
        void onCallPropertiesChanged(Call call);
=======
>>>>>>> 787ab2d6
        void onParentChanged(Call call);
        void onChildrenChanged(Call call);
        void onCannedSmsResponsesLoaded(Call call);
        void onVideoCallProviderChanged(Call call);
        void onCallerInfoChanged(Call call);
        void onIsVoipAudioModeChanged(Call call);
        void onStatusHintsChanged(Call call);
        void onHandleChanged(Call call);
        void onCallerDisplayNameChanged(Call call);
        void onVideoStateChanged(Call call);
        void onTargetPhoneAccountChanged(Call call);
        void onConnectionManagerPhoneAccountChanged(Call call);
        void onPhoneAccountChanged(Call call);
        void onConferenceableCallsChanged(Call call);
<<<<<<< HEAD
        void onCallSubstateChanged(Call call);
=======
        boolean onCanceledViaNewOutgoingCallBroadcast(Call call);
>>>>>>> 787ab2d6
    }

    abstract static class ListenerBase implements Listener {
        @Override
        public void onSuccessfulOutgoingCall(Call call, int callState) {}
        @Override
        public void onFailedOutgoingCall(Call call, DisconnectCause disconnectCause) {}
        @Override
        public void onSuccessfulIncomingCall(Call call) {}
        @Override
        public void onFailedIncomingCall(Call call) {}
        @Override
        public void onSuccessfulUnknownCall(Call call, int callState) {}
        @Override
        public void onFailedUnknownCall(Call call) {}
        @Override
        public void onRingbackRequested(Call call, boolean ringbackRequested) {}
        @Override
        public void onPostDialWait(Call call, String remaining) {}
        @Override
        public void onPostDialChar(Call call, char nextChar) {}
        @Override
        public void onConnectionCapabilitiesChanged(Call call) {}
<<<<<<< HEAD
        @Override
        public void onCallPropertiesChanged(Call call) {}
=======
>>>>>>> 787ab2d6
        @Override
        public void onParentChanged(Call call) {}
        @Override
        public void onChildrenChanged(Call call) {}
        @Override
        public void onCannedSmsResponsesLoaded(Call call) {}
        @Override
        public void onVideoCallProviderChanged(Call call) {}
        @Override
        public void onCallerInfoChanged(Call call) {}
        @Override
        public void onIsVoipAudioModeChanged(Call call) {}
        @Override
        public void onStatusHintsChanged(Call call) {}
        @Override
        public void onHandleChanged(Call call) {}
        @Override
        public void onCallerDisplayNameChanged(Call call) {}
        @Override
        public void onVideoStateChanged(Call call) {}
        @Override
        public void onTargetPhoneAccountChanged(Call call) {}
        @Override
        public void onConnectionManagerPhoneAccountChanged(Call call) {}
        @Override
        public void onPhoneAccountChanged(Call call) {}
        @Override
        public void onConferenceableCallsChanged(Call call) {}
        @Override
<<<<<<< HEAD
        public void onCallSubstateChanged(Call call) {}
=======
        public boolean onCanceledViaNewOutgoingCallBroadcast(Call call) {
            return false;
        }
>>>>>>> 787ab2d6
    }

    private static final OnQueryCompleteListener sCallerInfoQueryListener =
            new OnQueryCompleteListener() {
                /** ${inheritDoc} */
                @Override
                public void onQueryComplete(int token, Object cookie, CallerInfo callerInfo) {
                    if (cookie != null) {
                        ((Call) cookie).setCallerInfo(callerInfo, token);
                    }
                }
            };

    private static final OnImageLoadCompleteListener sPhotoLoadListener =
            new OnImageLoadCompleteListener() {
                /** ${inheritDoc} */
                @Override
                public void onImageLoadComplete(
                        int token, Drawable photo, Bitmap photoIcon, Object cookie) {
                    if (cookie != null) {
                        ((Call) cookie).setPhoto(photo, photoIcon, token);
                    }
                }
            };

    private final Runnable mDirectToVoicemailRunnable = new Runnable() {
        @Override
        public void run() {
            processDirectToVoicemail();
        }
    };

    // Key used to pack OEM call extras within a Call object's
    // mExtras Bundle. Used by the setCallExtras method in
    // CallsManager.
    public static final String KEY_OEM_EXTRAS = "OEMExtras";

    /** True if this is an incoming call. */
    private final boolean mIsIncoming;

    /** True if this is a currently unknown call that was not previously tracked by CallsManager,
     *  and did not originate via the regular incoming/outgoing call code paths.
     */
    private boolean mIsUnknown;

    /**
     * The time this call was created. Beyond logging and such, may also be used for bookkeeping
     * and specifically for marking certain call attempts as failed attempts.
     */
    private long mCreationTimeMillis = System.currentTimeMillis();
<<<<<<< HEAD
=======

    /** The time this call was made active. */
    private long mConnectTimeMillis = 0;

    /** The time this call was disconnected. */
    private long mDisconnectTimeMillis = 0;
>>>>>>> 787ab2d6

    /** The gateway information associated with this call. This stores the original call handle
     * that the user is attempting to connect to via the gateway, the actual handle to dial in
     * order to connect the call via the gateway, as well as the package name of the gateway
     * service. */
    private GatewayInfo mGatewayInfo;

    private PhoneAccountHandle mConnectionManagerPhoneAccountHandle;

    private PhoneAccountHandle mTargetPhoneAccountHandle;

    private final Handler mHandler = new Handler();

    private final List<Call> mConferenceableCalls = new ArrayList<>();

    /** The state of the call. */
    private int mState;

    /** The handle with which to establish this call. */
    private Uri mHandle;

    /**
     * The presentation requirements for the handle. See {@link TelecomManager} for valid values.
     */
    private int mHandlePresentation;

    /** The caller display name (CNAP) set by the connection service. */
    private String mCallerDisplayName;

    /**
     * The presentation requirements for the handle. See {@link TelecomManager} for valid values.
     */
    private int mCallerDisplayNamePresentation;

    /**
     * The connection service which is attempted or already connecting this call.
     */
    private ConnectionServiceWrapper mConnectionService;

    private boolean mIsEmergencyCall;

    private boolean mSpeakerphoneOn;

    /**
     * Tracks the video states which were applicable over the duration of a call.
     * See {@link VideoProfile} for a list of valid video states.
     */
    private int mVideoStateHistory;

    private int mVideoState;

    /**
     * Disconnect cause for the call. Only valid if the state of the call is STATE_DISCONNECTED.
     * See {@link android.telecom.DisconnectCause}.
     */
    private DisconnectCause mDisconnectCause = new DisconnectCause(DisconnectCause.UNKNOWN);

    /** Info used by the connection services. */
    private Bundle mExtras = Bundle.EMPTY;

    /** Set of listeners on this call.
     *
     * ConcurrentHashMap constructor params: 8 is initial table size, 0.9f is
     * load factor before resizing, 1 means we only expect a single thread to
     * access the map so make only a single shard
     */
    private final Set<Listener> mListeners = Collections.newSetFromMap(
            new ConcurrentHashMap<Listener, Boolean>(8, 0.9f, 1));

    private CreateConnectionProcessor mCreateConnectionProcessor;

    /** Caller information retrieved from the latest contact query. */
    private CallerInfo mCallerInfo;

    /** The latest token used with a contact info query. */
    private int mQueryToken = 0;

    /** Whether this call is requesting that Telecom play the ringback tone on its behalf. */
    private boolean mRingbackRequested = false;

    /** Whether direct-to-voicemail query is pending. */
    private boolean mDirectToVoicemailQueryPending;

    private int mConnectionCapabilities;
<<<<<<< HEAD
    private int mCallProperties;
=======
>>>>>>> 787ab2d6

    private boolean mIsConference = false;

    private Call mParentCall = null;

    private List<Call> mChildCalls = new LinkedList<>();

    /** Set of text message responses allowed for this call, if applicable. */
    private List<String> mCannedSmsResponses = Collections.EMPTY_LIST;

    /** Whether an attempt has been made to load the text message responses. */
    private boolean mCannedSmsResponsesLoadingStarted = false;

    private IVideoProvider mVideoProvider;

    private boolean mIsVoipAudioMode;
    private StatusHints mStatusHints;
    private final ConnectionServiceRepository mRepository;
    private final Context mContext;
    boolean mIsActiveSub = false;
    private int mCallSubstate;

    private boolean mWasConferencePreviouslyMerged = false;

    // For conferences which support merge/swap at their level, we retain a notion of an active call.
    // This is used for BluetoothPhoneService.  In order to support hold/merge, it must have the notion
    // of the current "active" call within the conference call. This maintains the "active" call and
    // switches every time the user hits "swap".
    private Call mConferenceLevelActiveCall = null;

    private boolean mIsLocallyDisconnecting = false;

    /**
     * Persists the specified parameters and initializes the new instance.
     *
     * @param context The context.
     * @param repository The connection service repository.
     * @param handle The handle to dial.
     * @param gatewayInfo Gateway information to use for the call.
     * @param connectionManagerPhoneAccountHandle Account to use for the service managing the call.
     *         This account must be one that was registered with the
     *         {@link PhoneAccount#CAPABILITY_CONNECTION_MANAGER} flag.
     * @param targetPhoneAccountHandle Account information to use for the call. This account must be
     *         one that was registered with the {@link PhoneAccount#CAPABILITY_CALL_PROVIDER} flag.
     * @param isIncoming True if this is an incoming call.
     */
    Call(
            Context context,
            ConnectionServiceRepository repository,
            Uri handle,
            GatewayInfo gatewayInfo,
            PhoneAccountHandle connectionManagerPhoneAccountHandle,
            PhoneAccountHandle targetPhoneAccountHandle,
            boolean isIncoming,
            boolean isConference) {
        mState = isConference ? CallState.ACTIVE : CallState.NEW;

        // Conference calls are considered connected upon adding to Telecom, so set the connect
        // time now.
        if (isConference) {
            mConnectTimeMillis = System.currentTimeMillis();
        }

        mContext = context;
        mRepository = repository;
        setHandle(handle);
        setHandle(handle, TelecomManager.PRESENTATION_ALLOWED);
        mGatewayInfo = gatewayInfo;
        setConnectionManagerPhoneAccount(connectionManagerPhoneAccountHandle);
        setTargetPhoneAccount(targetPhoneAccountHandle);
        mIsIncoming = isIncoming;
        mIsConference = isConference;
        maybeLoadCannedSmsResponses();
    }

    /**
     * Persists the specified parameters and initializes the new instance.
     *
     * @param context The context.
     * @param repository The connection service repository.
     * @param handle The handle to dial.
     * @param gatewayInfo Gateway information to use for the call.
     * @param connectionManagerPhoneAccountHandle Account to use for the service managing the call.
     *         This account must be one that was registered with the
     *         {@link PhoneAccount#CAPABILITY_CONNECTION_MANAGER} flag.
     * @param targetPhoneAccountHandle Account information to use for the call. This account must be
     *         one that was registered with the {@link PhoneAccount#CAPABILITY_CALL_PROVIDER} flag.
     * @param isIncoming True if this is an incoming call.
     * @param connectTimeMillis The connection time of the call.
     */
    Call(
            Context context,
            ConnectionServiceRepository repository,
            Uri handle,
            GatewayInfo gatewayInfo,
            PhoneAccountHandle connectionManagerPhoneAccountHandle,
            PhoneAccountHandle targetPhoneAccountHandle,
            boolean isIncoming,
            boolean isConference,
            long connectTimeMillis) {
        this(context, repository, handle, gatewayInfo, connectionManagerPhoneAccountHandle,
                targetPhoneAccountHandle, isIncoming, isConference);

        mConnectTimeMillis = connectTimeMillis;
    }

    void addListener(Listener listener) {
        mListeners.add(listener);
    }

    void removeListener(Listener listener) {
        if (listener != null) {
            mListeners.remove(listener);
        }
    }

    /** {@inheritDoc} */
    @Override
    public String toString() {
        String component = null;
        if (mConnectionService != null && mConnectionService.getComponentName() != null) {
            component = mConnectionService.getComponentName().flattenToShortString();
        }

        return String.format(Locale.US, "[%s, %s, %s, %s, %d, childs(%d), has_parent(%b), [%s], %b, %s %d]",
                System.identityHashCode(this),
                CallState.toString(mState),
                component,
                Log.piiHandle(mHandle),
                getVideoState(),
                getChildCalls().size(),
                getParentCall() != null,
<<<<<<< HEAD
                Connection.capabilitiesToString(getConnectionCapabilities()),
                mIsActiveSub,
                mTargetPhoneAccountHandle,
                getCallSubstate());
=======
                Connection.capabilitiesToString(getConnectionCapabilities()));
>>>>>>> 787ab2d6
    }

    int getState() {
        return mState;
    }

    private boolean shouldContinueProcessingAfterDisconnect() {
        // Stop processing once the call is active.
        if (!CreateConnectionTimeout.isCallBeingPlaced(this)) {
            return false;
        }

        // Make sure that there are additional connection services to process.
        if (mCreateConnectionProcessor == null
            || !mCreateConnectionProcessor.isProcessingComplete()
            || !mCreateConnectionProcessor.hasMorePhoneAccounts()) {
            return false;
        }

        if (mDisconnectCause == null) {
            return false;
        }

        // Continue processing if the current attempt failed or timed out.
        return mDisconnectCause.getCode() == DisconnectCause.ERROR ||
            mCreateConnectionProcessor.isCallTimedOut();
    }

    /**
     * Sets the call state. Although there exists the notion of appropriate state transitions
     * (see {@link CallState}), in practice those expectations break down when cellular systems
     * misbehave and they do this very often. The result is that we do not enforce state transitions
     * and instead keep the code resilient to unexpected state changes.
     */
    void setState(int newState) {
        if (mState != newState) {
            Log.v(this, "setState %s -> %s", mState, newState);

            if (newState == CallState.DISCONNECTED && shouldContinueProcessingAfterDisconnect()) {
                Log.w(this, "continuing processing disconnected call with another service");
                mCreateConnectionProcessor.continueProcessingIfPossible(this, mDisconnectCause);
                return;
            }

            mState = newState;
            maybeLoadCannedSmsResponses();

            if (mState == CallState.ACTIVE || mState == CallState.ON_HOLD) {
                if (mConnectTimeMillis == 0) {
                    // We check to see if mConnectTime is already set to prevent the
                    // call from resetting active time when it goes in and out of
                    // ACTIVE/ON_HOLD
                    mConnectTimeMillis = System.currentTimeMillis();
                }

                // We're clearly not disconnected, so reset the disconnected time.
                mDisconnectTimeMillis = 0;
            } else if (mState == CallState.DISCONNECTED) {
                mDisconnectTimeMillis = System.currentTimeMillis();
                setLocallyDisconnecting(false);
                fixParentAfterDisconnect();
            }
        }
    }

    void setRingbackRequested(boolean ringbackRequested) {
        mRingbackRequested = ringbackRequested;
        for (Listener l : mListeners) {
            l.onRingbackRequested(this, mRingbackRequested);
        }
    }

    boolean isRingbackRequested() {
        return mRingbackRequested;
    }

    boolean isConference() {
        return mIsConference;
    }

    Uri getHandle() {
        return mHandle;
    }

    int getHandlePresentation() {
        return mHandlePresentation;
    }


    void setHandle(Uri handle) {
        setHandle(handle, TelecomManager.PRESENTATION_ALLOWED);
    }

    void setHandle(Uri handle, int presentation) {
        if (!Objects.equals(handle, mHandle) || presentation != mHandlePresentation) {
            mHandlePresentation = presentation;
            if (mHandlePresentation == TelecomManager.PRESENTATION_RESTRICTED ||
                    mHandlePresentation == TelecomManager.PRESENTATION_UNKNOWN) {
                mHandle = null;
            } else {
                mHandle = handle;
                if (mHandle != null && !PhoneAccount.SCHEME_VOICEMAIL.equals(mHandle.getScheme())
                        && TextUtils.isEmpty(mHandle.getSchemeSpecificPart())) {
                    // If the number is actually empty, set it to null, unless this is a
                    // SCHEME_VOICEMAIL uri which always has an empty number.
                    mHandle = null;
                }
            }

            mIsEmergencyCall = mHandle != null && PhoneNumberUtils.isLocalEmergencyNumber(mContext,
                    mHandle.getSchemeSpecificPart());
            startCallerInfoLookup();
            for (Listener l : mListeners) {
                l.onHandleChanged(this);
            }
        }
    }

    String getCallerDisplayName() {
        return mCallerDisplayName;
    }

    int getCallerDisplayNamePresentation() {
        return mCallerDisplayNamePresentation;
    }

    void setCallerDisplayName(String callerDisplayName, int presentation) {
        if (!TextUtils.equals(callerDisplayName, mCallerDisplayName) ||
                presentation != mCallerDisplayNamePresentation) {
            mCallerDisplayName = callerDisplayName;
            mCallerDisplayNamePresentation = presentation;
            for (Listener l : mListeners) {
                l.onCallerDisplayNameChanged(this);
            }
        }
    }

    String getName() {
        return mCallerInfo == null ? null : mCallerInfo.name;
    }

    String getNumber() {
        if (mCallerInfo != null) {
            return mCallerInfo.phoneNumber;
        }
        return mHandle == null ? null : mHandle.getSchemeSpecificPart();
    }

    Bitmap getPhotoIcon() {
        return mCallerInfo == null ? null : mCallerInfo.cachedPhotoIcon;
    }

    Drawable getPhoto() {
        return mCallerInfo == null ? null : mCallerInfo.cachedPhoto;
    }

    /**
     * @param disconnectCause The reason for the disconnection, represented by
     *         {@link android.telecom.DisconnectCause}.
     */
    void setDisconnectCause(DisconnectCause disconnectCause) {
        // TODO: Consider combining this method with a setDisconnected() method that is totally
        // separate from setState.
        mDisconnectCause = disconnectCause;
    }

    DisconnectCause getDisconnectCause() {
        return mDisconnectCause;
    }

    boolean isEmergencyCall() {
        return mIsEmergencyCall;
    }

    /**
     * @return The original handle this call is associated with. In-call services should use this
     * handle when indicating in their UI the handle that is being called.
     */
    public Uri getOriginalHandle() {
        if (mGatewayInfo != null && !mGatewayInfo.isEmpty()) {
            return mGatewayInfo.getOriginalAddress();
        }
        return getHandle();
    }

    GatewayInfo getGatewayInfo() {
        return mGatewayInfo;
    }

    void setGatewayInfo(GatewayInfo gatewayInfo) {
        mGatewayInfo = gatewayInfo;
    }

    PhoneAccountHandle getConnectionManagerPhoneAccount() {
        return mConnectionManagerPhoneAccountHandle;
    }

    void setConnectionManagerPhoneAccount(PhoneAccountHandle accountHandle) {
        if (!Objects.equals(mConnectionManagerPhoneAccountHandle, accountHandle)) {
            mConnectionManagerPhoneAccountHandle = accountHandle;
            for (Listener l : mListeners) {
                l.onConnectionManagerPhoneAccountChanged(this);
            }
        }

    }

    PhoneAccountHandle getTargetPhoneAccount() {
        return mTargetPhoneAccountHandle;
    }

    void setTargetPhoneAccount(PhoneAccountHandle accountHandle) {
        if (!Objects.equals(mTargetPhoneAccountHandle, accountHandle)) {
            Log.i(this, "setTargetPhoneAccount  %s ", accountHandle);
            mTargetPhoneAccountHandle = accountHandle;
            for (Listener l : mListeners) {
                l.onTargetPhoneAccountChanged(this);
            }
        }
    }

    boolean isIncoming() {
        return mIsIncoming;
    }

    /**
     * @return The "age" of this call object in milliseconds, which typically also represents the
     *     period since this call was added to the set pending outgoing calls, see
     *     mCreationTimeMillis.
     */
    long getAgeMillis() {
        if (mState == CallState.DISCONNECTED &&
                (mDisconnectCause.getCode() == DisconnectCause.REJECTED ||
                 mDisconnectCause.getCode() == DisconnectCause.MISSED)) {
            // Rejected and missed calls have no age. They're immortal!!
            return 0;
        } else if (mConnectTimeMillis == 0) {
            // Age is measured in the amount of time the call was active. A zero connect time
            // indicates that we never went active, so return 0 for the age.
            return 0;
        } else if (mDisconnectTimeMillis == 0) {
            // We connected, but have not yet disconnected
            return System.currentTimeMillis() - mConnectTimeMillis;
        }

        return mDisconnectTimeMillis - mConnectTimeMillis;
    }

    /**
     * @return the duration of the call.
     */
    long getDurationMillis() {
        if (mConnectTimeMillis != 0) {
            return System.currentTimeMillis() - mConnectTimeMillis;
        } else {
            return 0;
        }
    }

    /**
     * @return The time when this call object was created and added to the set of pending outgoing
     *     calls.
     */
    long getCreationTimeMillis() {
        return mCreationTimeMillis;
    }

    void setCreationTimeMillis(long time) {
        mCreationTimeMillis = time;
<<<<<<< HEAD
    }

    long getConnectTimeMillis() {
        return mConnectTimeMillis;
=======
>>>>>>> 787ab2d6
    }

    long getConnectTimeMillis() {
        return mConnectTimeMillis;
    }

    int getConnectionCapabilities() {
        return mConnectionCapabilities;
<<<<<<< HEAD
    }

    void setConnectionCapabilities(int connectionCapabilities) {
        setConnectionCapabilities(connectionCapabilities, false /* forceUpdate */);
    }

    void setConnectionCapabilities(int connectionCapabilities, boolean forceUpdate) {
        Log.v(this, "setConnectionCapabilities: %s", Connection.capabilitiesToString(
                connectionCapabilities));
        if (forceUpdate || mConnectionCapabilities != connectionCapabilities) {
           mConnectionCapabilities = connectionCapabilities;
            for (Listener l : mListeners) {
                l.onConnectionCapabilitiesChanged(this);
            }
        }
    }

    int getCallProperties() {
        return mCallProperties;
    }

    void setCallProperties(int callProperties) {
        Log.v(this, "setCallProperties: 0x%x", callProperties);
        if (mCallProperties != callProperties) {
            mCallProperties = callProperties;
            for (Listener l : mListeners) {
                l.onCallPropertiesChanged(this);
=======
    }

    void setConnectionCapabilities(int connectionCapabilities) {
        setConnectionCapabilities(connectionCapabilities, false /* forceUpdate */);
    }

    void setConnectionCapabilities(int connectionCapabilities, boolean forceUpdate) {
        Log.v(this, "setConnectionCapabilities: %s", Connection.capabilitiesToString(
                connectionCapabilities));
        if (forceUpdate || mConnectionCapabilities != connectionCapabilities) {
           mConnectionCapabilities = connectionCapabilities;
            for (Listener l : mListeners) {
                l.onConnectionCapabilitiesChanged(this);
>>>>>>> 787ab2d6
            }
        }
    }

    Call getParentCall() {
        return mParentCall;
    }

    List<Call> getChildCalls() {
        return mChildCalls;
    }

    boolean wasConferencePreviouslyMerged() {
        return mWasConferencePreviouslyMerged;
    }

    Call getConferenceLevelActiveCall() {
        return mConferenceLevelActiveCall;
    }

    ConnectionServiceWrapper getConnectionService() {
        return mConnectionService;
    }

    /**
     * Retrieves the {@link Context} for the call.
     *
     * @return The {@link Context}.
     */
    Context getContext() {
        return mContext;
    }

    void setConnectionService(ConnectionServiceWrapper service) {
        Preconditions.checkNotNull(service);

        clearConnectionService();

        service.incrementAssociatedCallCount();
        mConnectionService = service;
        mConnectionService.addCall(this);
    }

    /**
     * Clears the associated connection service.
     */
    void clearConnectionService() {
        if (mConnectionService != null) {
            ConnectionServiceWrapper serviceTemp = mConnectionService;
            mConnectionService = null;
            serviceTemp.removeCall(this);

            // Decrementing the count can cause the service to unbind, which itself can trigger the
            // service-death code.  Since the service death code tries to clean up any associated
            // calls, we need to make sure to remove that information (e.g., removeCall()) before
            // we decrement. Technically, invoking removeCall() prior to decrementing is all that is
            // necessary, but cleaning up mConnectionService prior to triggering an unbind is good
            // to do.
            decrementAssociatedCallCount(serviceTemp);
        }
    }

    private void processDirectToVoicemail() {
        if (mDirectToVoicemailQueryPending) {
            if (mCallerInfo != null && mCallerInfo.shouldSendToVoicemail) {
                Log.i(this, "Directing call to voicemail: %s.", this);
                // TODO: Once we move State handling from CallsManager to Call, we
                // will not need to set STATE_RINGING state prior to calling reject.
                setState(CallState.RINGING);
                reject(false, null);
            } else {
                // TODO: Make this class (not CallsManager) responsible for changing
                // the call state to STATE_RINGING.

                // TODO: Replace this with state transition to STATE_RINGING.
                for (Listener l : mListeners) {
                    l.onSuccessfulIncomingCall(this);
                }
            }

            mDirectToVoicemailQueryPending = false;
        }
    }

    /**
     * Starts the create connection sequence. Upon completion, there should exist an active
     * connection through a connection service (or the call will have failed).
     *
     * @param phoneAccountRegistrar The phone account registrar.
     */
    void startCreateConnection(PhoneAccountRegistrar phoneAccountRegistrar) {
        Preconditions.checkState(mCreateConnectionProcessor == null);
        mCreateConnectionProcessor = new CreateConnectionProcessor(this, mRepository, this,
                phoneAccountRegistrar, mContext);
        mCreateConnectionProcessor.process();
    }

    @Override
    public void handleCreateConnectionSuccess(
            CallIdMapper idMapper,
            ParcelableConnection connection) {
        Log.v(this, "handleCreateConnectionSuccessful %s", connection);
        setTargetPhoneAccount(connection.getPhoneAccount());
        setHandle(connection.getHandle(), connection.getHandlePresentation());
        setCallerDisplayName(
                connection.getCallerDisplayName(), connection.getCallerDisplayNamePresentation());
        setConnectionCapabilities(connection.getConnectionCapabilities());
<<<<<<< HEAD
        setCallProperties(connection.getProperties());
=======
>>>>>>> 787ab2d6
        setVideoProvider(connection.getVideoProvider());
        setVideoState(connection.getVideoState());
        setRingbackRequested(connection.isRingbackRequested());
        setIsVoipAudioMode(connection.getIsVoipAudioMode());
        setStatusHints(connection.getStatusHints());
        setCallSubstate(connection.getCallSubstate());

        mConferenceableCalls.clear();
        for (String id : connection.getConferenceableConnectionIds()) {
            mConferenceableCalls.add(idMapper.getCall(id));
        }

        if (mIsUnknown) {
            for (Listener l : mListeners) {
                l.onSuccessfulUnknownCall(this, getStateFromConnectionState(connection.getState()));
            }
        } else if (mIsIncoming) {
            // We do not handle incoming calls immediately when they are verified by the connection
            // service. We allow the caller-info-query code to execute first so that we can read the
            // direct-to-voicemail property before deciding if we want to show the incoming call to
            // the user or if we want to reject the call.
            mDirectToVoicemailQueryPending = true;

            // Timeout the direct-to-voicemail lookup execution so that we dont wait too long before
            // showing the user the incoming call screen.
            mHandler.postDelayed(mDirectToVoicemailRunnable, Timeouts.getDirectToVoicemailMillis(
                    mContext.getContentResolver()));
        } else {
            for (Listener l : mListeners) {
                l.onSuccessfulOutgoingCall(this,
                        getStateFromConnectionState(connection.getState()));
            }
        }
    }

    @Override
    public void handleCreateConnectionFailure(DisconnectCause disconnectCause) {
        clearConnectionService();
        setDisconnectCause(disconnectCause);
        CallsManager.getInstance().markCallAsDisconnected(this, disconnectCause);

        if (mIsUnknown) {
            for (Listener listener : mListeners) {
                listener.onFailedUnknownCall(this);
            }
        } else if (mIsIncoming) {
            for (Listener listener : mListeners) {
                listener.onFailedIncomingCall(this);
            }
        } else {
            for (Listener listener : mListeners) {
                listener.onFailedOutgoingCall(this, disconnectCause);
            }
        }
    }

    /**
     * Plays the specified DTMF tone.
     */
    void playDtmfTone(char digit) {
        if (mConnectionService == null) {
            Log.w(this, "playDtmfTone() request on a call without a connection service.");
        } else {
            Log.i(this, "Send playDtmfTone to connection service for call %s", this);
            mConnectionService.playDtmfTone(this, digit);
        }
    }

    /**
     * Stops playing any currently playing DTMF tone.
     */
    void stopDtmfTone() {
        if (mConnectionService == null) {
            Log.w(this, "stopDtmfTone() request on a call without a connection service.");
        } else {
            Log.i(this, "Send stopDtmfTone to connection service for call %s", this);
            mConnectionService.stopDtmfTone(this);
        }
    }

    void disconnect() {
        disconnect(false);
    }

    /**
     * Attempts to disconnect the call through the connection service.
     */
    void disconnect(boolean wasViaNewOutgoingCallBroadcaster) {
        // Track that the call is now locally disconnecting.
        setLocallyDisconnecting(true);

        if (mState == CallState.NEW || mState == CallState.PRE_DIAL_WAIT ||
                mState == CallState.CONNECTING) {
            Log.v(this, "Aborting call %s", this);
            abort(wasViaNewOutgoingCallBroadcaster);
        } else if (mState != CallState.ABORTED && mState != CallState.DISCONNECTED) {
            if (mConnectionService == null) {
                Log.e(this, new Exception(), "disconnect() request on a call without a"
                        + " connection service.");
            } else {
                Log.i(this, "Send disconnect to connection service for call: %s", this);
                // The call isn't officially disconnected until the connection service
                // confirms that the call was actually disconnected. Only then is the
                // association between call and connection service severed, see
                // {@link CallsManager#markCallAsDisconnected}.
                mConnectionService.disconnect(this);
            }
        }
    }

    void abort(boolean wasViaNewOutgoingCallBroadcaster) {
        if (mCreateConnectionProcessor != null &&
                !mCreateConnectionProcessor.isProcessingComplete()) {
            mCreateConnectionProcessor.abort();
        } else if (mState == CallState.NEW || mState == CallState.PRE_DIAL_WAIT
                || mState == CallState.CONNECTING) {
            if (wasViaNewOutgoingCallBroadcaster) {
                // If the cancelation was from NEW_OUTGOING_CALL, then we do not automatically
                // destroy the call.  Instead, we announce the cancelation and CallsManager handles
                // it through a timer. Since apps often cancel calls through NEW_OUTGOING_CALL and
                // then re-dial them quickly using a gateway, allowing the first call to end
                // causes jank. This timeout allows CallsManager to transition the first call into
                // the second call so that in-call only ever sees a single call...eliminating the
                // jank altogether.
                for (Listener listener : mListeners) {
                    if (listener.onCanceledViaNewOutgoingCallBroadcast(this)) {
                        // The first listener to handle this wins. A return value of true means that
                        // the listener will handle the disconnection process later and so we
                        // should not continue it here.
                        setLocallyDisconnecting(false);
                        return;
                    }
                }
            }

            handleCreateConnectionFailure(new DisconnectCause(DisconnectCause.CANCELED));
        } else {
            Log.v(this, "Cannot abort a call which isn't either PRE_DIAL_WAIT or CONNECTING");
        }
    }

    /**
     * Answers the call if it is ringing.
     *
     * @param videoState The video state in which to answer the call.
     */
    void answer(int videoState) {
        Preconditions.checkNotNull(mConnectionService);

        // Check to verify that the call is still in the ringing state. A call can change states
        // between the time the user hits 'answer' and Telecom receives the command.
        if (isRinging("answer")) {
            // At this point, we are asking the connection service to answer but we don't assume
            // that it will work. Instead, we wait until confirmation from the connectino service
            // that the call is in a non-STATE_RINGING state before changing the UI. See
            // {@link ConnectionServiceAdapter#setActive} and other set* methods.
            mConnectionService.answer(this, videoState);
        }
    }

    /**
     * Deflects the call if it is ringing.
     *
     * @param number Number to be deflected to.
     */
    void deflect(String number) {
        Preconditions.checkNotNull(mConnectionService);

        // Check to verify that the call is still in the ringing state. A call can change states
        // between the time the user hits 'deflect' and Telecomm receives the command.
        if (isRinging("deflect")) {
            // At this point, we are asking the call service to deflect but we don't assume that
            // it will work. Instead, we wait until confirmation from the call service that the
            // call is in a non-RINGING state before changing the UI. See
            // {@link CallServiceAdapter#setActive} and other set* methods.
            mConnectionService.deflect(this, number);
        }
    }

    /**
     * Rejects the call if it is ringing.
     *
     * @param rejectWithMessage Whether to send a text message as part of the call rejection.
     * @param textMessage An optional text message to send as part of the rejection.
     */
    void reject(boolean rejectWithMessage, String textMessage) {
        Preconditions.checkNotNull(mConnectionService);

        // Check to verify that the call is still in the ringing state. A call can change states
        // between the time the user hits 'reject' and Telecomm receives the command.
        if (isRinging("reject")) {
            mConnectionService.reject(this);
        }
    }

    /**
     * Puts the call on hold if it is currently active.
     */
    void hold() {
        Preconditions.checkNotNull(mConnectionService);

        if (mState == CallState.ACTIVE) {
            mConnectionService.hold(this);
        }
    }

    /**
     * Releases the call from hold if it is currently active.
     */
    void unhold() {
        Preconditions.checkNotNull(mConnectionService);

        if (mState == CallState.ON_HOLD) {
            mConnectionService.unhold(this);
        }
    }

    void setLocalCallHold(int lchState) {
        Preconditions.checkNotNull(mConnectionService);

        mConnectionService.setLocalCallHold(this, lchState);
    }

    void setActiveSubscription() {
        Preconditions.checkNotNull(mConnectionService);

        mConnectionService.setActiveSubscription(this);
    }

    /** Checks if this is a live call or not. */
    boolean isAlive() {
        switch (mState) {
            case CallState.NEW:
            case CallState.RINGING:
            case CallState.DISCONNECTED:
            case CallState.ABORTED:
                return false;
            default:
                return true;
        }
    }

    boolean isActive() {
        return mState == CallState.ACTIVE;
    }

    Bundle getExtras() {
        return mExtras;
    }

    void setExtras(Bundle extras) {
        mExtras = extras;
    }

    /**
     * @return the uri of the contact associated with this call.
     */
    Uri getContactUri() {
        if (mCallerInfo == null || !mCallerInfo.contactExists) {
            return getHandle();
        }
        return Contacts.getLookupUri(mCallerInfo.contactIdOrZero, mCallerInfo.lookupKey);
    }

    Uri getRingtone() {
        return mCallerInfo == null ? null : mCallerInfo.contactRingtoneUri;
    }

    void onPostDialWait(String remaining) {
        for (Listener l : mListeners) {
            l.onPostDialWait(this, remaining);
        }
    }

    void onPostDialChar(char nextChar) {
        for (Listener l : mListeners) {
            l.onPostDialChar(this, nextChar);
        }
    }

    void postDialContinue(boolean proceed) {
        mConnectionService.onPostDialContinue(this, proceed);
    }

    void conferenceWith(Call otherCall) {
        if (mConnectionService == null) {
            Log.w(this, "conference requested on a call without a connection service.");
        } else {
            mConnectionService.conference(this, otherCall);
        }
    }

    void splitFromConference() {
        if (mConnectionService == null) {
            Log.w(this, "splitting from conference call without a connection service");
        } else {
            mConnectionService.splitFromConference(this);
        }
    }

    void addParticipantWithConference(String receipants) {
        if (mConnectionService == null) {
            Log.w(this, "conference requested on a call without a connection service.");
        } else {
            mConnectionService.addParticipantWithConference(this, receipants);
        }
    }

    void mergeConference() {
        if (mConnectionService == null) {
            Log.w(this, "merging conference calls without a connection service.");
        } else if (can(Connection.CAPABILITY_MERGE_CONFERENCE)) {
            mConnectionService.mergeConference(this);
            mWasConferencePreviouslyMerged = true;
        }
    }

    void swapConference() {
        if (mConnectionService == null) {
            Log.w(this, "swapping conference calls without a connection service.");
        } else if (can(Connection.CAPABILITY_SWAP_CONFERENCE)) {
            mConnectionService.swapConference(this);
            switch (mChildCalls.size()) {
                case 1:
                    mConferenceLevelActiveCall = mChildCalls.get(0);
                    break;
                case 2:
                    // swap
                    mConferenceLevelActiveCall = mChildCalls.get(0) == mConferenceLevelActiveCall ?
                            mChildCalls.get(1) : mChildCalls.get(0);
                    break;
                default:
                    // For anything else 0, or 3+, set it to null since it is impossible to tell.
                    mConferenceLevelActiveCall = null;
                    break;
            }
        }
    }

    void setParentCall(Call parentCall) {
        if (parentCall == this) {
            Log.e(this, new Exception(), "setting the parent to self");
            return;
        }
        if (parentCall == mParentCall) {
            // nothing to do
            return;
        }
        Preconditions.checkState(parentCall == null || mParentCall == null);

        Call oldParent = mParentCall;
        if (mParentCall != null) {
            mParentCall.removeChildCall(this);
        }
        mParentCall = parentCall;
        if (mParentCall != null) {
            mParentCall.addChildCall(this);
        }

        for (Listener l : mListeners) {
            l.onParentChanged(this);
        }
    }

    void setConferenceableCalls(List<Call> conferenceableCalls) {
        mConferenceableCalls.clear();
        mConferenceableCalls.addAll(conferenceableCalls);

        for (Listener l : mListeners) {
            l.onConferenceableCallsChanged(this);
        }
    }

    List<Call> getConferenceableCalls() {
        return mConferenceableCalls;
    }

    boolean can(int capability) {
        return (mConnectionCapabilities & capability) == capability;
    }

    private void addChildCall(Call call) {
        if (!mChildCalls.contains(call)) {
            // Set the pseudo-active call to the latest child added to the conference.
            // See definition of mConferenceLevelActiveCall for more detail.
            mConferenceLevelActiveCall = call;
            mChildCalls.add(call);

            for (Listener l : mListeners) {
                l.onChildrenChanged(this);
            }
        }
    }

    private void removeChildCall(Call call) {
        if (mChildCalls.remove(call)) {
            for (Listener l : mListeners) {
                l.onChildrenChanged(this);
            }
        }
    }

    /**
     * Return whether the user can respond to this {@code Call} via an SMS message.
     *
     * @return true if the "Respond via SMS" feature should be enabled
     * for this incoming call.
     *
     * The general rule is that we *do* allow "Respond via SMS" except for
     * the few (relatively rare) cases where we know for sure it won't
     * work, namely:
     *   - a bogus or blank incoming number
     *   - a call from a SIP address
     *   - a "call presentation" that doesn't allow the number to be revealed
     *
     * In all other cases, we allow the user to respond via SMS.
     *
     * Note that this behavior isn't perfect; for example we have no way
     * to detect whether the incoming call is from a landline (with most
     * networks at least), so we still enable this feature even though
     * SMSes to that number will silently fail.
     */
    boolean isRespondViaSmsCapable() {
        if (mState != CallState.RINGING) {
            return false;
        }

        if (getHandle() == null) {
            // No incoming number known or call presentation is "PRESENTATION_RESTRICTED", in
            // other words, the user should not be able to see the incoming phone number.
            return false;
        }

        if (PhoneNumberUtils.isUriNumber(getHandle().toString())) {
            // The incoming number is actually a URI (i.e. a SIP address),
            // not a regular PSTN phone number, and we can't send SMSes to
            // SIP addresses.
            // (TODO: That might still be possible eventually, though. Is
            // there some SIP-specific equivalent to sending a text message?)
            return false;
        }

        // Is there a valid SMS application on the phone?
        if (SmsApplication.getDefaultRespondViaMessageApplication(mContext,
                true /*updateIfNeeded*/) == null) {
            return false;
        }

        // TODO: with some carriers (in certain countries) you *can* actually
        // tell whether a given number is a mobile phone or not. So in that
        // case we could potentially return false here if the incoming call is
        // from a land line.

        // If none of the above special cases apply, it's OK to enable the
        // "Respond via SMS" feature.
        return true;
    }

    List<String> getCannedSmsResponses() {
        return mCannedSmsResponses;
    }

    /**
     * We need to make sure that before we move a call to the disconnected state, it no
     * longer has any parent/child relationships.  We want to do this to ensure that the InCall
     * Service always has the right data in the right order.  We also want to do it in telecom so
     * that the insurance policy lives in the framework side of things.
     */
    private void fixParentAfterDisconnect() {
        setParentCall(null);
    }

    /**
     * @return True if the call is ringing, else logs the action name.
     */
    private boolean isRinging(String actionName) {
        if (mState == CallState.RINGING) {
            return true;
        }

        Log.i(this, "Request to %s a non-ringing call %s", actionName, this);
        return false;
    }

    @SuppressWarnings("rawtypes")
    private void decrementAssociatedCallCount(ServiceBinder binder) {
        if (binder != null) {
            binder.decrementAssociatedCallCount();
        }
    }

    /**
     * Looks up contact information based on the current handle.
     */
    private void startCallerInfoLookup() {
        String number = mHandle == null ? null : mHandle.getSchemeSpecificPart();

        mQueryToken++;  // Updated so that previous queries can no longer set the information.
        mCallerInfo = null;
        if (!TextUtils.isEmpty(number)) {
            Log.v(this, "Looking up information for: %s.", Log.piiHandle(number));
            CallerInfoAsyncQuery.startQuery(
                    mQueryToken,
                    mContext,
                    number,
                    sCallerInfoQueryListener,
                    this);
        }
    }

    /**
     * Saves the specified caller info if the specified token matches that of the last query
     * that was made.
     *
     * @param callerInfo The new caller information to set.
     * @param token The token used with this query.
     */
    private void setCallerInfo(CallerInfo callerInfo, int token) {
        Trace.beginSection("setCallerInfo");
        Preconditions.checkNotNull(callerInfo);

        if (mQueryToken == token) {
            mCallerInfo = callerInfo;
            Log.i(this, "CallerInfo received for %s: %s", Log.piiHandle(mHandle), callerInfo);

            if (mCallerInfo.contactDisplayPhotoUri != null) {
                Log.d(this, "Searching person uri %s for call %s",
                        mCallerInfo.contactDisplayPhotoUri, this);
                ContactsAsyncHelper.startObtainPhotoAsync(
                        token,
                        mContext,
                        mCallerInfo.contactDisplayPhotoUri,
                        sPhotoLoadListener,
                        this);
                // Do not call onCallerInfoChanged yet in this case.  We call it in setPhoto().
            } else {
                for (Listener l : mListeners) {
                    l.onCallerInfoChanged(this);
                }
            }

            processDirectToVoicemail();
        }
        Trace.endSection();
    }

    CallerInfo getCallerInfo() {
        return mCallerInfo;
    }

    /**
     * Saves the specified photo information if the specified token matches that of the last query.
     *
     * @param photo The photo as a drawable.
     * @param photoIcon The photo as a small icon.
     * @param token The token used with this query.
     */
    private void setPhoto(Drawable photo, Bitmap photoIcon, int token) {
        if (mQueryToken == token) {
            mCallerInfo.cachedPhoto = photo;
            mCallerInfo.cachedPhotoIcon = photoIcon;

            for (Listener l : mListeners) {
                l.onCallerInfoChanged(this);
            }
        }
    }

    private void maybeLoadCannedSmsResponses() {
        if (mIsIncoming && isRespondViaSmsCapable() && !mCannedSmsResponsesLoadingStarted) {
            Log.d(this, "maybeLoadCannedSmsResponses: starting task to load messages");
            mCannedSmsResponsesLoadingStarted = true;
            RespondViaSmsManager.getInstance().loadCannedTextMessages(
                    new Response<Void, List<String>>() {
                        @Override
                        public void onResult(Void request, List<String>... result) {
                            if (result.length > 0) {
                                Log.d(this, "maybeLoadCannedSmsResponses: got %s", result[0]);
                                mCannedSmsResponses = result[0];
                                for (Listener l : mListeners) {
                                    l.onCannedSmsResponsesLoaded(Call.this);
                                }
                            }
                        }

                        @Override
                        public void onError(Void request, int code, String msg) {
                            Log.w(Call.this, "Error obtaining canned SMS responses: %d %s", code,
                                    msg);
                        }
                    },
                    mContext
            );
        } else {
            Log.d(this, "maybeLoadCannedSmsResponses: doing nothing");
        }
    }

    /**
     * Sets speakerphone option on when call begins.
     */
    public void setStartWithSpeakerphoneOn(boolean startWithSpeakerphone) {
        mSpeakerphoneOn = startWithSpeakerphone;
    }

    /**
     * Returns speakerphone option.
     *
     * @return Whether or not speakerphone should be set automatically when call begins.
     */
    public boolean getStartWithSpeakerphoneOn() {
        return mSpeakerphoneOn;
    }

    /**
     * Sets a video call provider for the call.
     */
    public void setVideoProvider(IVideoProvider videoProvider) {
        mVideoProvider = videoProvider;
        for (Listener l : mListeners) {
            l.onVideoCallProviderChanged(Call.this);
        }
    }

    /**
     * @return Return the {@link Connection.VideoProvider} binder.
     */
    public IVideoProvider getVideoProvider() {
        return mVideoProvider;
    }

    /**
     * The current video state for the call.
     * Valid values: see {@link VideoProfile.VideoState}.
     */
    public int getVideoState() {
        return mVideoState;
    }

    /**
     * Returns the video states which were applicable over the duration of a call.
     * See {@link VideoProfile} for a list of valid video states.
     *
     * @return The video states applicable over the duration of the call.
     */
    public int getVideoStateHistory() {
        return mVideoStateHistory;
    }

    /**
     * Determines the current video state for the call.
     * For an outgoing call determines the desired video state for the call.
     * Valid values: see {@link VideoProfile.VideoState}
     *
     * @param videoState The video state for the call.
     */
    public void setVideoState(int videoState) {
        // Track which video states were applicable over the duration of the call.
        mVideoStateHistory = mVideoStateHistory | videoState;

        mVideoState = videoState;
        for (Listener l : mListeners) {
            l.onVideoStateChanged(this);
        }
    }

    public boolean getIsVoipAudioMode() {
            return mIsVoipAudioMode ||((mHandle != null) ?
                    (mHandle.getScheme() == PhoneAccount.SCHEME_SIP): false);
    }

    public void setIsVoipAudioMode(boolean audioModeIsVoip) {
        mIsVoipAudioMode = audioModeIsVoip;
        for (Listener l : mListeners) {
            l.onIsVoipAudioModeChanged(this);
        }
    }

    public StatusHints getStatusHints() {
        return mStatusHints;
    }

    public void setStatusHints(StatusHints statusHints) {
        mStatusHints = statusHints;
        for (Listener l : mListeners) {
            l.onStatusHintsChanged(this);
        }
    }

    public boolean isUnknown() {
        return mIsUnknown;
    }

    public void setIsUnknown(boolean isUnknown) {
        mIsUnknown = isUnknown;
    }

    /**
     * Determines if this call is in a disconnecting state.
     *
     * @return {@code true} if this call is locally disconnecting.
     */
    public boolean isLocallyDisconnecting() {
        return mIsLocallyDisconnecting;
    }

    /**
     * Sets whether this call is in a disconnecting state.
     *
     * @param isLocallyDisconnecting {@code true} if this call is locally disconnecting.
     */
    private void setLocallyDisconnecting(boolean isLocallyDisconnecting) {
        mIsLocallyDisconnecting = isLocallyDisconnecting;
    }

    static int getStateFromConnectionState(int state) {
        switch (state) {
            case Connection.STATE_INITIALIZING:
                return CallState.CONNECTING;
            case Connection.STATE_ACTIVE:
                return CallState.ACTIVE;
            case Connection.STATE_DIALING:
                return CallState.DIALING;
            case Connection.STATE_DISCONNECTED:
                return CallState.DISCONNECTED;
            case Connection.STATE_HOLDING:
                return CallState.ON_HOLD;
            case Connection.STATE_NEW:
                return CallState.NEW;
            case Connection.STATE_RINGING:
                return CallState.RINGING;
        }
        return CallState.DISCONNECTED;
    }

    /**
     * The current call substate.
     */
    public int getCallSubstate() {
        return mCallSubstate;
    }


    /**
     * Determines the current substate for the call.
     *
     * @param callSubstate The substate for the call.
     */
    public void setCallSubstate(int callSubstate) {
        mCallSubstate = callSubstate;

        for (Listener l : mListeners) {
            l.onCallSubstateChanged(this);
        }
    }
}<|MERGE_RESOLUTION|>--- conflicted
+++ resolved
@@ -75,10 +75,7 @@
         void onPostDialWait(Call call, String remaining);
         void onPostDialChar(Call call, char nextChar);
         void onConnectionCapabilitiesChanged(Call call);
-<<<<<<< HEAD
         void onCallPropertiesChanged(Call call);
-=======
->>>>>>> 787ab2d6
         void onParentChanged(Call call);
         void onChildrenChanged(Call call);
         void onCannedSmsResponsesLoaded(Call call);
@@ -93,11 +90,8 @@
         void onConnectionManagerPhoneAccountChanged(Call call);
         void onPhoneAccountChanged(Call call);
         void onConferenceableCallsChanged(Call call);
-<<<<<<< HEAD
         void onCallSubstateChanged(Call call);
-=======
         boolean onCanceledViaNewOutgoingCallBroadcast(Call call);
->>>>>>> 787ab2d6
     }
 
     abstract static class ListenerBase implements Listener {
@@ -121,11 +115,8 @@
         public void onPostDialChar(Call call, char nextChar) {}
         @Override
         public void onConnectionCapabilitiesChanged(Call call) {}
-<<<<<<< HEAD
         @Override
         public void onCallPropertiesChanged(Call call) {}
-=======
->>>>>>> 787ab2d6
         @Override
         public void onParentChanged(Call call) {}
         @Override
@@ -155,13 +146,11 @@
         @Override
         public void onConferenceableCallsChanged(Call call) {}
         @Override
-<<<<<<< HEAD
         public void onCallSubstateChanged(Call call) {}
-=======
+        @Override
         public boolean onCanceledViaNewOutgoingCallBroadcast(Call call) {
             return false;
         }
->>>>>>> 787ab2d6
     }
 
     private static final OnQueryCompleteListener sCallerInfoQueryListener =
@@ -212,15 +201,12 @@
      * and specifically for marking certain call attempts as failed attempts.
      */
     private long mCreationTimeMillis = System.currentTimeMillis();
-<<<<<<< HEAD
-=======
 
     /** The time this call was made active. */
     private long mConnectTimeMillis = 0;
 
     /** The time this call was disconnected. */
     private long mDisconnectTimeMillis = 0;
->>>>>>> 787ab2d6
 
     /** The gateway information associated with this call. This stores the original call handle
      * that the user is attempting to connect to via the gateway, the actual handle to dial in
@@ -305,10 +291,8 @@
     private boolean mDirectToVoicemailQueryPending;
 
     private int mConnectionCapabilities;
-<<<<<<< HEAD
+
     private int mCallProperties;
-=======
->>>>>>> 787ab2d6
 
     private boolean mIsConference = false;
 
@@ -441,14 +425,10 @@
                 getVideoState(),
                 getChildCalls().size(),
                 getParentCall() != null,
-<<<<<<< HEAD
                 Connection.capabilitiesToString(getConnectionCapabilities()),
                 mIsActiveSub,
                 mTargetPhoneAccountHandle,
                 getCallSubstate());
-=======
-                Connection.capabilitiesToString(getConnectionCapabilities()));
->>>>>>> 787ab2d6
     }
 
     int getState() {
@@ -718,22 +698,14 @@
 
     void setCreationTimeMillis(long time) {
         mCreationTimeMillis = time;
-<<<<<<< HEAD
     }
 
     long getConnectTimeMillis() {
         return mConnectTimeMillis;
-=======
->>>>>>> 787ab2d6
-    }
-
-    long getConnectTimeMillis() {
-        return mConnectTimeMillis;
     }
 
     int getConnectionCapabilities() {
         return mConnectionCapabilities;
-<<<<<<< HEAD
     }
 
     void setConnectionCapabilities(int connectionCapabilities) {
@@ -761,21 +733,6 @@
             mCallProperties = callProperties;
             for (Listener l : mListeners) {
                 l.onCallPropertiesChanged(this);
-=======
-    }
-
-    void setConnectionCapabilities(int connectionCapabilities) {
-        setConnectionCapabilities(connectionCapabilities, false /* forceUpdate */);
-    }
-
-    void setConnectionCapabilities(int connectionCapabilities, boolean forceUpdate) {
-        Log.v(this, "setConnectionCapabilities: %s", Connection.capabilitiesToString(
-                connectionCapabilities));
-        if (forceUpdate || mConnectionCapabilities != connectionCapabilities) {
-           mConnectionCapabilities = connectionCapabilities;
-            for (Listener l : mListeners) {
-                l.onConnectionCapabilitiesChanged(this);
->>>>>>> 787ab2d6
             }
         }
     }
@@ -883,10 +840,7 @@
         setCallerDisplayName(
                 connection.getCallerDisplayName(), connection.getCallerDisplayNamePresentation());
         setConnectionCapabilities(connection.getConnectionCapabilities());
-<<<<<<< HEAD
         setCallProperties(connection.getProperties());
-=======
->>>>>>> 787ab2d6
         setVideoProvider(connection.getVideoProvider());
         setVideoState(connection.getVideoState());
         setRingbackRequested(connection.isRingbackRequested());
