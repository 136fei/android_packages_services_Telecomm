/*
 * Copyright 2015, The Android Open Source Project
 *
 * Licensed under the Apache License, Version 2.0 (the "License");
 * you may not use this file except in compliance with the License.
 * You may obtain a copy of the License at
 *
 *     http://www.apache.org/licenses/LICENSE-2.0
 *
 * Unless required by applicable law or agreed to in writing, software
 * distributed under the License is distributed on an "AS IS" BASIS,
 * WITHOUT WARRANTIES OR CONDITIONS OF ANY KIND, either express or implied.
 * See the License for the specific language governing permissions and
 * limitations under the License.
 */

package com.android.server.telecom;

import android.content.Context;
import android.os.Handler;
import android.os.Looper;
import android.telecom.PhoneAccountHandle;
import android.telephony.TelephonyManager;

import java.util.Collection;
import java.util.Objects;

/**
 * Registers a timeout for a call and disconnects the call when the timeout expires.
 */
final class CreateConnectionTimeout implements Runnable {
    private final Context mContext;
    private final PhoneAccountRegistrar mPhoneAccountRegistrar;
    private final ConnectionServiceWrapper mConnectionService;
    private final Call mCall;
    private final Handler mHandler = new Handler(Looper.getMainLooper());
    private boolean mIsRegistered;
    private boolean mIsCallTimedOut;

    CreateConnectionTimeout(Context context, PhoneAccountRegistrar phoneAccountRegistrar,
            ConnectionServiceWrapper service, Call call) {
        mContext = context;
        mPhoneAccountRegistrar = phoneAccountRegistrar;
        mConnectionService = service;
        mCall = call;
    }

    boolean isTimeoutNeededForCall(Collection<PhoneAccountHandle> accounts,
            PhoneAccountHandle currentAccount) {
        // Non-emergency calls timeout automatically at the radio layer. No need for a timeout here.
        if (!mCall.isEmergencyCall()) {
            return false;
        }

        // If there's no connection manager to fallback on then there's no point in having a
        // timeout.
        PhoneAccountHandle connectionManager = mPhoneAccountRegistrar.getSimCallManager();
        if (!accounts.contains(connectionManager)) {
            return false;
        }

        // No need to add a timeout if the current attempt is over the connection manager.
        if (Objects.equals(connectionManager, currentAccount)) {
            return false;
        }

<<<<<<< HEAD
        Log.d(this, "isTimeoutNeededForCall, returning true");
=======
        // Timeout is only supported for SIM call managers that are set by the carrier.
        if (!Objects.equals(connectionManager.getComponentName(),
                mPhoneAccountRegistrar.getSystemSimCallManagerComponent())) {
            Log.d(this, "isTimeoutNeededForCall, not a system sim call manager");
            return false;
        }

        Log.i(this, "isTimeoutNeededForCall, returning true");
>>>>>>> 3759b9fd
        return true;
    }

    void registerTimeout() {
        Log.d(this, "registerTimeout");
        mIsRegistered = true;

        long timeoutLengthMillis = getTimeoutLengthMillis();
        if (timeoutLengthMillis <= 0) {
            Log.d(this, "registerTimeout, timeout set to %d, skipping", timeoutLengthMillis);
        } else {
            mHandler.postDelayed(this, timeoutLengthMillis);
        }
    }

    void unregisterTimeout() {
        Log.d(this, "unregisterTimeout");
        mIsRegistered = false;
        mHandler.removeCallbacksAndMessages(null);
    }

    boolean isCallTimedOut() {
        return mIsCallTimedOut;
    }

    @Override
    public void run() {
        if (mIsRegistered && isCallBeingPlaced(mCall)) {
            Log.i(this, "run, call timed out, calling disconnect");
            mIsCallTimedOut = true;
            mConnectionService.disconnect(mCall);
        }
    }

    static boolean isCallBeingPlaced(Call call) {
        int state = call.getState();
        return state == CallState.NEW
            || state == CallState.CONNECTING
            || state == CallState.DIALING;
    }

    private long getTimeoutLengthMillis() {
        // If the radio is off then use a longer timeout. This gives us more time to power on the
        // radio.
        TelephonyManager telephonyManager =
            (TelephonyManager) mContext.getSystemService(Context.TELEPHONY_SERVICE);
        if (telephonyManager.isRadioOn()) {
            return Timeouts.getEmergencyCallTimeoutMillis(mContext.getContentResolver());
        } else {
            return Timeouts.getEmergencyCallTimeoutRadioOffMillis(
                    mContext.getContentResolver());
        }
    }
}<|MERGE_RESOLUTION|>--- conflicted
+++ resolved
@@ -64,9 +64,6 @@
             return false;
         }
 
-<<<<<<< HEAD
-        Log.d(this, "isTimeoutNeededForCall, returning true");
-=======
         // Timeout is only supported for SIM call managers that are set by the carrier.
         if (!Objects.equals(connectionManager.getComponentName(),
                 mPhoneAccountRegistrar.getSystemSimCallManagerComponent())) {
@@ -75,7 +72,6 @@
         }
 
         Log.i(this, "isTimeoutNeededForCall, returning true");
->>>>>>> 3759b9fd
         return true;
     }
 
