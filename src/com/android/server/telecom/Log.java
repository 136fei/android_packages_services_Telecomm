--- conflicted
+++ resolved
@@ -34,12 +34,8 @@
     private static final String TAG = "Telecom";
 
     public static final boolean FORCE_LOGGING = false; /* STOP SHIP if true */
-<<<<<<< HEAD
-    public static final boolean DEBUG = true;
-=======
     public static final boolean SYSTRACE_DEBUG = false; /* STOP SHIP if true */
     public static final boolean DEBUG = isLoggable(android.util.Log.DEBUG);
->>>>>>> 787ab2d6
     public static final boolean INFO = isLoggable(android.util.Log.INFO);
     public static final boolean VERBOSE = isLoggable(android.util.Log.VERBOSE);
     public static final boolean WARN = isLoggable(android.util.Log.WARN);
