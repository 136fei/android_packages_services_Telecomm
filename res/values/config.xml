--- conflicted
+++ resolved
@@ -39,18 +39,16 @@
     <!-- Flag indicating if the tty is enabled -->
     <bool name="tty_enabled">false</bool>
 
-<<<<<<< HEAD
     <!-- DTMF key to be used for LCH hold tone -->
     <string name="lch_dtmf_key" translatable="false">D</string>
 
     <!-- DSDA phones that don't support local call hold need special handling -->
     <bool name="dsda_supports_lch">true</bool>
-=======
+
     <!-- Component name for the notification handler. The presence of this value will disable
          MissedCallNotifierImpl's presentation of missed call/voice notifications [DO NOT TRANSLATE] -->
     <string name="notification_component" translatable="false"></string>
 
     <!-- Flag indicating whether audio should be routed to speaker when docked -->
     <bool name="use_speaker_when_docked">true</bool>
->>>>>>> 818a79f3
 </resources>